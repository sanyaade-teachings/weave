--- conflicted
+++ resolved
@@ -36,8 +36,5 @@
 
 # string-levenshtein op:
 levenshtein
-<<<<<<< HEAD
-=======
 setuptools>=65.5.1 # not directly required, pinned by Snyk to avoid a vulnerability
->>>>>>> 0803db20
 wheel>=0.38.0 # not directly required, pinned by Snyk to avoid a vulnerability