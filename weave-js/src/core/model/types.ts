import {compact} from 'lodash';

/** *******************/
/* Weave Type System */
/** *******************/

export const ALL_BASIC_TYPES = [
  'invalid',
  'any',
  'unknown',
  'string',
  'id',
  'number',
  'boolean',
  'date',
  'report',
  'artifact',
  'artifactMembership',
  'artifactVersion',
  'artifactType',
  'artifactAlias',
  'run',
  'entity',
  'project',
  'org',
  'user',
  'type', // #!
  'link',
  'none',
  'runQueue',
  // Weave Python additions
  'histogram',
  'int',
  'float',
  'sqlconnection',
  // End Weave Python additions
] as const;

export type BasicType = (typeof ALL_BASIC_TYPES)[number];

export type SimpleType = BasicType;

// Weave Python additions
export interface ConstType<T extends Type = Type> {
  type: 'const';
  valType: T;
  val: any;
}

export interface PanelType {
  type: 'Panel';
}

export interface ContainerPanelType {
  type: 'container_panel_type';
}

type PanelSubType = ContainerPanelType;

export const PanelSubTypes: ContainerPanelType[] = [
  {type: 'container_panel_type'},
];

interface ObjectTypeAttrs {
  [key: string]: Type;
}
interface ObjectTypeBase {
  type: string;
  _is_object: true;
  _base_type: Type;
}
export type ObjectType = ObjectTypeBase & ObjectTypeAttrs;

// End Weave Python additions

// TODO: figure out how this merges with dict
export interface TypedDictType {
  type: 'typedDict';

  // undefined here forces us to handle cases where properties
  // missing
  propertyTypes: {[key: string]: Type | undefined};

  notRequiredKeys?: string[];
}

export interface RootObjectType {
  type: 'Object';
}

export interface Dict<T extends Type = Type> {
  type: 'dict';
  objectType: T;
}

export interface TaggedValueType<T extends Type = Type, V extends Type = Type> {
  type: 'tagged';
  tag: T;
  value: V;
}

export interface ListType<T extends Type = Type> {
  type: 'list';
  objectType: T;
  // length?: number;
  minLength?: number;
  maxLength?: number;
}

// Hardcoded list of types which are W&B specific (likely would not be
// included in an open source version)
export const WANDB_DOMAIN_TYPES = [
  'report',
  'artifact',
  'artifactVersion',
  'artifactType',
  'run',
  'entity',
  'project',
  'org',
  'user',
  'image-file',
  'video-file',
  'audio-file',
  'html-file',
  'bokeh-file',
  'object3D-file',
  'molecule-file',
  'table',
  'joined-table',
  'partitioned-table',
  'file',
  'dir',
  'runQueue',
  'wb_trace_tree',
  'histogram',
] as const;

export const BASIC_MEDIA_TYPES: MediaType[] = [
  {type: 'image-file'},
  {type: 'video-file'},
  {type: 'audio-file'},
  {type: 'html-file'},
  {type: 'bokeh-file'},
  {type: 'object3D-file'},
  {type: 'molecule-file'},
  {type: 'pytorch-model-file'},
  {type: 'table', columnTypes: {}},
  {type: 'joined-table', columnTypes: {}},
  {type: 'partitioned-table', columnTypes: {}},
  {type: 'wb_trace_tree'},
];
// TODO: make this systematic -- we should use some kind of registry
// to ensure that every type is included
export const TYPES_WITH_PAGES: Type[] = [
  ...ALL_BASIC_TYPES.filter(
    t => !['none', 'invalid', 'any', 'unknown'].includes(t)
  ),

  ...BASIC_MEDIA_TYPES,

  ...compact(
    WANDB_DOMAIN_TYPES.map(typeId => {
      if (BASIC_MEDIA_TYPES.find(t => t.type === typeId)) {
        // this was already covered by BasicMediaTypes above
        return null;
      }

      return {type: typeId} as Type;
    })
  ),

  {
    type: 'ndarray',
    serializationPath: {
      key: '',
      path: '',
    },
    shape: [],
  },

  {
    type: 'timestamp',
    unit: 'ms',
  } as const,
];

export const SORTABLE_TYPES: Type[] = [
  'id',
  'string',
  'number',
  'boolean',
  'none',
  {type: 'timestamp', unit: 'ms'},
];

export const TYPES_WITH_DIGEST: Type[] = [
  {type: 'image-file'},
  {type: 'video-file'},
  {type: 'audio-file'},
  {type: 'object3D-file'},
  {type: 'molecule-file'},
  {type: 'pytorch-model-file'},
];

export const GROUPABLE_TYPES: Type[] = SORTABLE_TYPES.concat(
  SORTABLE_TYPES.map(t => ({
    type: 'dict',
    objectType: {type: 'union', members: ['none', t]},
  })),
  SORTABLE_TYPES.map(t => ({
    type: 'list',
    maxLength: 10,
    objectType: {type: 'union', members: ['none', t]},
  }))
).concat(TYPES_WITH_DIGEST);

export const ALL_LIST_TYPES = [
  'list' as const,
  'ArrowWeaveList' as const,
  'dataframeTable' as const,
  'groupresult' as const,
  'runs' as const,
];

export interface AllListType<T extends Type = Type> {
  type: (typeof ALL_LIST_TYPES)[number];
  objectType: T;
  minLength?: number;
  maxLength?: number;
}

// Used to denote support for any dimension of object.
// 0d: obj
// 1d: Array<obj>
// 2d: Array<Array<obj>>
// ...
// Note this is currently not used anywhere, but I'm keeping
// it because I like the idea (tensor is nested arrays)
// export interface Tensor {
//   type: 'tensor';
//   objectType: Type;
// }

export interface ImageType {
  type: 'image-file';
  boxLayers?: {[layerName: string]: string[]};
  boxScoreKeys?: string[];
  maskLayers?: {[layerName: string]: string[]};
  classMap?: {[key: string]: string};
}

export interface VideoType {
  type: 'video-file';
}

export interface AudioType {
  type: 'audio-file';
}

export interface HtmlType {
  type: 'html-file';
}

export interface BokehType {
  type: 'bokeh-file';
}

export interface Object3DType {
  type: 'object3D-file';
}

export interface MoleculeType {
  type: 'molecule-file';
}

export interface PytorchSavedModelType {
  type: 'pytorch-model-file';
}

export interface TableType {
  type: 'table';
  columnTypes: {[key: string]: Type};
}

export interface JoinedTableType {
  type: 'joined-table';
  columnTypes: {[key: string]: Type};
}

export interface PartitionedTableType {
  type: 'partitioned-table';
  columnTypes: {[key: string]: Type};
}

export interface WBTraceTreeType {
  type: 'wb_trace_tree';
}

export type MediaType =
  | ImageType
  | VideoType
  | AudioType
  | HtmlType
  | BokehType
  | Object3DType
  | MoleculeType
  | PytorchSavedModelType
  | TableType
  | JoinedTableType
  | PartitionedTableType
  | WBTraceTreeType;

export type MediaTypesWithoutPath = WBTraceTreeType;

export interface FunctionInputTypes {
  [key: string]: Type;
}

export interface FunctionType {
  type: 'function';
  inputTypes: FunctionInputTypes;
  outputType: Type;
}

export interface FunctionTypeSpecific<
  InputTypes extends FunctionInputTypes = FunctionInputTypes,
  ReturnType extends Type = 'any'
> {
  type: 'function';
  inputTypes: InputTypes;
  outputType: ReturnType;
}

export interface File {
  type: 'file';
  extension?: string;
  wbObjectType?: MediaType | 'none';
}

export interface Dir {
  type: 'dir';
}

/// // Weave Python additions
// localdir should be a subtype of dir and assignable anywhere dir is
// assignable. But the type system doesn't support sub-typing yet.
export interface LocalDir {
  type: 'localdir';
}

export type AllDirType = Dir | LocalDir;
export interface NewImage {
  type: 'pil_image';
  // width: number;
  // height: number;
  // mode: string;
}

export interface Histogram {
  bins: number[];
  values: number[];
}

/// // End Weave Python additions

export interface Union {
  type: 'union';
  members: Type[];
}

export interface NDArrayType {
  type: 'ndarray';
  serializationPath: {
    key: string;
    path: string;
  };
  shape: number[];
}

export interface TimestampType {
  type: 'timestamp';
  // TODO: support additional units in the future.
  unit?: 'ms';
}

export type QueryPath = ObjectId;

export interface Link {
  name: string;
  url: string;
}

// Weave Python additions
export interface SizedStringConfig {
  type: 'sizedstringconfig';
}
export interface Gpt3FineTuneType {
  type: 'gpt3_fine_tune_type';
}

export interface HistogramType {
  type: 'histogram';
}

export interface NewRunType {
  type: 'run-type';
  _output: Type;
}

export interface NewRun {
  _state: {_val: string};
  _prints: string[];
}

<<<<<<< HEAD
export interface OpDefType {
  type: 'OpDef';
}

export interface RefType {
  type: 'Ref';
}
=======
export interface FilesystemArtifact {
  type: 'FilesystemArtifact';
}

export interface FilesystemArtifactRef {
  type: 'FilesystemArtifactRef';
}

export interface StreamTable {
  type: 'stream_table';
}

>>>>>>> 61ff3908
// End Weave Python additions

export type ComplexType =
  // Weave Python additions
  | ConstType
  | SizedStringConfig
  | Gpt3FineTuneType
  | NewRunType
  | PanelType
  | PanelSubType
  | NewImage
  | FilesystemArtifact
  | FilesystemArtifactRef
  | StreamTable
  // End Weave Python additions
  | HistogramType
  | TypedDictType
  | RootObjectType
  | AllListType // WeavePython: changed this to support many list types
  // | Tensor
  | Dict
  | TaggedValueType
  | TableType
  | JoinedTableType
  | PartitionedTableType
  | MediaType
  | MediaTypesWithoutPath
  | AllDirType
  | File
  | FunctionType
  | Union
  | NDArrayType
  | TimestampType
  | OpDefType
  | RefType;
export type Type = ComplexType | SimpleType;

export type TypeID = ComplexType['type'] | SimpleType;

// Files related stuff
export interface ObjectId {
  entityName: string;
  projectName: string;
  artifactTypeName: string;
  artifactSequenceName: string;
  artifactCommitHash: string;
}
export interface ReadyManifest {
  manifest: Manifest;
  layout: 'V1' | 'V2';
  rootMetadata: DirMetadata;
}

export interface FileEntry {
  size: number;
  ref?: string;
  digest?: string;
  birthArtifactID?: string;
}

export interface Manifest {
  storagePolicy: string;
  storagePolicyConfig: {[key: string]: any};
  contents: {[name: string]: FileEntry};
}

export type FullFilePath = ObjectId & {
  path: string;
};

export interface FileDesc {
  fullPath: FullFilePath | null;
  loading: boolean;
  contents: string | null;
}

export interface FileDirectUrl {
  fullPath: FullFilePath;
  refPath: ObjectId | null;
  loading: boolean;
  directUrl: string | null;
}
export interface DirMetadata {
  type: 'dir';
  fullPath: string;
  size: number;

  dirs: {[name: string]: DirMetadata};
  files: {[name: string]: FileMetadata};
}

export type FileMetadata = {
  type: 'file';
  fullPath: string;
  url: string;
} & FileEntry;
export type MetadataNode = DirMetadata | FileMetadata;

export interface FilePathWithMetadata {
  path: FullFilePath;
  metadata: MetadataNode | null;
}

export interface PathMetadata {
  fullPath: FullFilePath;
  loading: boolean;
  node: MetadataNode | null;
}

export interface FilePathMetadata {
  fullPath: FullFilePath;
  loading: boolean;
  node: FileMetadata;
}

export interface LoadedPathMetadata {
  _type: 'loaded-path';
  fullPath: FullFilePath;
  node: MetadataNode | null;
}

export interface ArtifactFileId {
  artifactId: string;
  path: string;
}

export interface ArtifactFileContent {
  refFileId: ArtifactFileId | null;
  contents: string | null;
}

export interface ArtifactFileDirectUrl {
  refFileId: ArtifactFileId | null;
  directUrl: string | null;
}

export interface RunPathInfo {
  entityName: string;
  projectName: string;
  runId: string;
}

export type RunFileIdWithPathInfo = RunFileId & RunPathInfo;

export interface RunFileId {
  runId: string;
  path: string;
}

export interface RunFileContent {
  contents: string | null;
}

export interface RunFileDirectUrl {
  directUrl: string | null;
}

export interface PathType {
  path: string[];
  type: Type;
}

export interface ConcreteTaggedValue<Tag = any, Value = any> {
  _tag: Tag;
  _value: Value;
}
export type Val<Value, Tag = unknown> = Value | ConcreteTaggedValue<Tag, Value>;

export const ALL_DIR_TYPE = {
  type: 'union' as const,
  members: [{type: 'dir' as const}, {type: 'localdir' as const}],
};<|MERGE_RESOLUTION|>--- conflicted
+++ resolved
@@ -413,7 +413,7 @@
   _prints: string[];
 }
 
-<<<<<<< HEAD
+
 export interface OpDefType {
   type: 'OpDef';
 }
@@ -421,7 +421,7 @@
 export interface RefType {
   type: 'Ref';
 }
-=======
+
 export interface FilesystemArtifact {
   type: 'FilesystemArtifact';
 }
@@ -434,7 +434,7 @@
   type: 'stream_table';
 }
 
->>>>>>> 61ff3908
+
 // End Weave Python additions
 
 export type ComplexType =
