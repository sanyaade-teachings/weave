--- conflicted
+++ resolved
@@ -101,11 +101,7 @@
     };
   }
 
-<<<<<<< HEAD
-  private onDispose(value: CachedNode, key: string): void {
-=======
   private onDispose(key: string, value: CachedNode): void {
->>>>>>> 33c6ec30
     value.sub.unsubscribe();
   }
 }