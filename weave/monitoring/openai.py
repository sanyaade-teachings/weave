import typing
import openai
from openai import util as openai_util
import functools
import tiktoken

from . import monitor


def _delta_update(value: dict, delta: dict) -> dict:
    """
    Update the 'value' dictionary with the 'delta' dictionary.

    :param value: The original dictionary to be updated.
    :param delta: The dictionary containing changes to be applied.
    :return: The updated dictionary.
    """
    for k, v in delta.items():
        if k not in value:
            value[k] = v
        elif isinstance(v, dict):
            _delta_update(value[k], v)
        elif v is None:
            value[k] = None
        elif isinstance(v, str):
            if value[k] is not None:
                value[k] += v
            else:
                value[k] = v
        else:
            raise ValueError("Unsupported type in delta")
    return value


def elide_api_key(api_key: str) -> str:
    return api_key[:3] + "..." + api_key[-4:]


def openai_create_preprocess(span: monitor.SpanWithInputs) -> None:
    # The openai signature's are always args/kwargs, but the actual
    # parameters for e.g. ChatCompletion.create can only be passed in kwargs.
    # Generic parameters like api_key can be passed as args.
    # TODO: handle api_key in args
    span.inputs = span.inputs["kwargs"]

    api_key = None
    try:
        api_key = span.inputs.pop("api_key")
    except KeyError:
        api_key = openai_util.default_api_key()
    span.attributes["api_key"] = elide_api_key(api_key)

    if span.inputs.get("stream"):
        span.disable_autoclose()


def process_chat_completion_choice(
    existing_choices: list[typing.Any], update_choices: list[typing.Any]
) -> list[typing.Any]:
    for choice_update in update_choices:
        index = choice_update["index"]
        if index > len(existing_choices) - 1:
            for i in range(len(existing_choices), index + 1):
                existing_choices.append(
                    {"index": i, "message": {}, "finish_reason": None}
                )
        if "delta" in choice_update:
            existing_choices[index]["message"] = _delta_update(
                existing_choices[index]["message"], choice_update["delta"]
            )
        if "finish_reason" in choice_update:
            existing_choices[index]["finish_reason"] = choice_update["finish_reason"]
    return existing_choices


def process_completion_choice(
    existing_choices: list[typing.Any], update_choices: list[typing.Any]
) -> list[typing.Any]:
    for choice_update in update_choices:
        index = choice_update["index"]
        if index > len(existing_choices) - 1:
            for i in range(len(existing_choices), index + 1):
                existing_choices.append({"index": i, "text": "", "finish_reason": None})
        existing_choices[index]["text"] = (
            existing_choices[index]["text"] + choice_update["text"]
        )
        if "finish_reason" in choice_update:
            existing_choices[index]["finish_reason"] = choice_update["finish_reason"]
    return existing_choices


def count_chat_completion_tokens(
    span: monitor.SpanWithInputsAndOutput, record: dict
) -> dict:
    summary = {}
    encoding = tiktoken.encoding_for_model(record["model"])

    prompt_tokens = (encoding.encode(m["content"]) for m in span.inputs["messages"])
    summary["prompt_tokens"] = sum(len(c) for c in prompt_tokens)

    completion_tokens = (
        encoding.encode(c["message"]["content"]) for c in record["choices"]
    )
    summary["completion_tokens"] = sum(len(c) for c in completion_tokens)
    summary["total_tokens"] = summary["prompt_tokens"] + summary["completion_tokens"]
    return summary


def count_completion_tokens(
    span: monitor.SpanWithInputsAndOutput, record: dict
) -> dict:
    summary = {}
    encoding = tiktoken.encoding_for_model(record["model"])

    prompt_tokens = encoding.encode(span.inputs["prompt"])
    summary["prompt_tokens"] = len(prompt_tokens)

    completion_tokens = 0
    for c in record["choices"]:
        completion_tokens += len(encoding.encode(c["text"]))
    summary["completion_tokens"] = completion_tokens
    summary["total_tokens"] = summary["prompt_tokens"] + summary["completion_tokens"]
    return summary


def openai_create_postprocess(
    process_choice_fn: typing.Callable, count_token_fn: typing.Callable
) -> typing.Callable:
    def post_process(span: monitor.SpanWithInputsAndOutput) -> typing.Generator:
        def wrapped_gen(gen: typing.Generator) -> typing.Generator:
            # TODO: this needs to compute token usage.
            record = None
            for item in gen:
                if record is None:
                    record = {
                        "id": item["id"],
                        "object": item["object"],
                        "created": item["created"],
                        "model": item["model"],
                        "choices": [],
                    }
                record["choices"] = process_choice_fn(
                    record["choices"], item["choices"]
                )
                yield item
            if record is not None:
                span.summary.update(count_token_fn(span, record))

            span.output = record
            span.close()

        if span.inputs.get("stream"):
            return wrapped_gen(span.output)

        # move usage to summary
        usage = span.output.pop("usage")
        for k, v in usage.items():
            span.summary[k] = v

        return span.output

    return post_process


mon = monitor.default_monitor()


def monitored_create(
    openai_func: typing.Callable,
    process_choice_fn: typing.Callable,
    count_token_fn: typing.Callable,
) -> typing.Callable:
    return mon.trace(
        preprocess=openai_create_preprocess,
        postprocess=openai_create_postprocess(process_choice_fn, count_token_fn),
    )(openai_func)


def message_from_stream(stream: typing.Generator) -> typing.Any:
    """Helper to extract a printable streaming message from an OpenAI stream response."""
    # TODO: print role.
    # TODO: print function call responses
    cur_index = 0
    for record in stream:
        if "choices" in record:
            for choice_update in record["choices"]:
                if choice_update["index"] == cur_index:
                    delta = choice_update["delta"]
                    if "content" in delta:
                        yield delta["content"]
                else:
                    yield "\n\nNEXT RESPONSE:\n\n"


class ChatCompletion:
    @staticmethod
    def create(**kwargs: typing.Any) -> typing.Any:
<<<<<<< HEAD
        return monitored_create(**kwargs)


error = openai.error
=======
        return monitored_create(
            openai.ChatCompletion.create,
            process_chat_completion_choice,
            count_chat_completion_tokens,
        )(**kwargs)


class Completion:
    @staticmethod
    def create(**kwargs: typing.Any) -> typing.Any:
        return monitored_create(
            openai.Completion.create, process_completion_choice, count_completion_tokens
        )(**kwargs)
>>>>>>> 61ff3908
<|MERGE_RESOLUTION|>--- conflicted
+++ resolved
@@ -195,12 +195,6 @@
 class ChatCompletion:
     @staticmethod
     def create(**kwargs: typing.Any) -> typing.Any:
-<<<<<<< HEAD
-        return monitored_create(**kwargs)
-
-
-error = openai.error
-=======
         return monitored_create(
             openai.ChatCompletion.create,
             process_chat_completion_choice,
@@ -214,4 +208,6 @@
         return monitored_create(
             openai.Completion.create, process_completion_choice, count_completion_tokens
         )(**kwargs)
->>>>>>> 61ff3908
+
+
+error = openai.error