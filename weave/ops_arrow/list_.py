import logging
import typing
import dataclasses
import json
import numpy as np
import pandas as pd
import pyarrow as pa
from pyarrow import compute as pc
from collections import defaultdict
from .. import util

py_type = type

from ..api import op, weave_class, type, use
from ..decorator_arrow_op import arrow_op
from .. import weave_types as types
from .. import box
from .. import graph
from .. import errors
from .. import registry_mem
from .. import mappers_arrow
from .. import mappers_python_def
from .. import mappers_python
from .. import artifacts_local
from .. import storage
from .. import refs
from .. import dispatch
from .. import execute_fast
from .. import weave_internal
from .. import weavify
from .. import op_args
from ..language_features.tagging import tagged_value_type, tagged_value_type_helpers
from ..language_features.tagging import process_opdef_output_type
from . import arrow
from .. import arrow_util

from ..language_features.tagging import tag_store
from ..ops_primitives import list_ as base_list

from .arrow import arrow_as_array, ArrowWeaveListType, rewrite_weavelist_refs

if typing.TYPE_CHECKING:
    from .. import artifacts_local

FLATTEN_DELIMITER = "➡️"

NestedTableColumns = dict[str, typing.Union[dict, pa.ChunkedArray]]


def _recursively_flatten_structs_in_array(
    arr: pa.Array, prefix: str, _stack_depth=0
) -> dict[str, pa.Array]:
    if pa.types.is_struct(arr.type):
        result: dict[str, pa.Array] = {}
        for field in arr.type:
            new_prefix = (
                prefix + (FLATTEN_DELIMITER if _stack_depth > 0 else "") + field.name
            )
            result.update(
                _recursively_flatten_structs_in_array(
                    arr.field(field.name),
                    new_prefix,
                    _stack_depth=_stack_depth + 1,
                )
            )
        return result
    return {prefix: arr}


def _unflatten_structs_in_flattened_table(table: pa.Table) -> pa.Table:
    """take a table with column names like {a.b.c: [1,2,3], a.b.d: [4,5,6], a.e: [7,8,9]}
    and return a struct array with the following structure:
    [ {a: {b: {c: 1, d: 4}, e: 7}}, {a: {b: {c: 2, d: 5}, e: 8}}, {a: {b: {c: 3, d: 6}, e: 9}} ]"""

    def recursively_build_nested_struct_array(
        columns: dict[str, pa.Array]
    ) -> pa.StructArray:
        result: NestedTableColumns = defaultdict(lambda: {})
        for colname in columns:
            spl_colname = colname.split(FLATTEN_DELIMITER)
            prefix = spl_colname[0]
            suffix = FLATTEN_DELIMITER.join(spl_colname[1:])
            if suffix:
                result[prefix][suffix] = columns[colname]
            else:
                result[prefix] = columns[colname]

        for colname in result:
            if isinstance(result[colname], dict):
                result[colname] = recursively_build_nested_struct_array(result[colname])

        names: list[str] = []
        arrays: list[pa.ChunkedArray] = []

        for name, array in result.items():
            names.append(name)
            arrays.append(array)

        return pa.StructArray.from_arrays(arrays, names)

    recurse_input = {
        colname: table[colname].combine_chunks() for colname in table.column_names
    }

    sa = recursively_build_nested_struct_array(recurse_input)

    names: list[str] = []
    chunked_arrays: list[pa.ChunkedArray] = []

    for field in sa.type:
        names.append(field.name)
        chunked_arrays.append(pa.chunked_array(sa.field(field.name)))

    return pa.Table.from_arrays(chunked_arrays, names=names)


def unzip_struct_array(arr: pa.ChunkedArray) -> pa.Table:
    flattened = _recursively_flatten_structs_in_array(arr.combine_chunks(), "")
    return pa.table(flattened)


def _pick_output_type(input_types):
    if not isinstance(input_types["key"], types.Const):
        return types.UnknownType()
    key = input_types["key"].val
    prop_type = input_types["self"].object_type.property_types.get(key)
    if prop_type is None:
        return types.Invalid()
    return ArrowWeaveListType(prop_type)


def _map_each_function_type(input_types: dict[str, types.Type]) -> types.Type:
    base_op_fn_type = base_list._map_each_function_type({"arr": input_types["self"]})
    base_op_fn_type.input_types["self"] = ArrowWeaveListType(
        typing.cast(types.List, input_types["self"]).object_type
    )
    return base_op_fn_type


def _map_each_output_type(input_types: dict[str, types.Type]):
    base_output_type = base_list._map_each_output_type(
        {"arr": input_types["self"], "mapFn": input_types["map_fn"]}
    )
    return ArrowWeaveListType(base_output_type.object_type)


def _map_each(self: "ArrowWeaveList", fn):
    if types.List().assign_type(self.object_type):
        as_array = arrow_as_array(self._arrow_data)
        if isinstance(self.object_type, tagged_value_type.TaggedValueType):
            as_array = as_array.field("_value")

        offsets = as_array.offsets
        flattened = as_array.flatten()
        if isinstance(self.object_type, tagged_value_type.TaggedValueType):
            new_object_type = typing.cast(
                types.List, self.object_type.value
            ).object_type
        else:
            new_object_type = typing.cast(types.List, self.object_type).object_type

        new_awl: ArrowWeaveList = ArrowWeaveList(
            flattened,
            new_object_type,
            self._artifact,
        )

        mapped = _map_each(new_awl, fn)
        reshaped_arrow_data: ArrowWeaveList = ArrowWeaveList(
            pa.ListArray.from_arrays(offsets, mapped._arrow_data),
            self.object_type,
            self._artifact,
        )

        if isinstance(self.object_type, tagged_value_type.TaggedValueType):
            return awl_add_arrow_tags(
                reshaped_arrow_data,
                self._arrow_data.field("_tag"),
                self.object_type.tag,
            )
        return reshaped_arrow_data
    return _apply_fn_node(self, fn)


def rewrite_groupby_refs(arrow_data, group_keys, object_type, artifact):
    # TODO: Handle unions

    # hmm... we should just iterate over table columns instead!
    # This would be a nested iterate
    if isinstance(object_type, types.TypedDict) or isinstance(
        object_type, types.ObjectType
    ):
        prop_types = object_type.property_types
        if callable(prop_types):
            prop_types = prop_types()
        arrays = {}
        for group_key in group_keys:
            arrays[group_key] = arrow_data[group_key]
        for col_name, col_type in prop_types.items():
            col_name = col_name + "_list"
            column = arrow_data[col_name]
            arrays[col_name] = rewrite_groupby_refs(
                column, group_keys, col_type, artifact
            )
        return pa.table(arrays)
    elif isinstance(object_type, types.UnionType):
        if any(types.is_custom_type(m) for m in object_type.members):
            raise errors.WeaveInternalError(
                "Unions of custom types not yet support in Weave arrow"
            )
        return arrow_data
    else:
        if isinstance(object_type, types.BasicType):
            return arrow_data

        # We have a column of refs

        new_refs = []
        for ref_str_list in arrow_data:
            ref_str_list = ref_str_list.as_py()
            new_ref_str_list = []
            for ref_str in ref_str_list:
                if ":" in ref_str:
                    new_ref_str_list.append(ref_str)
                else:
                    ref = refs.LocalArtifactRef.from_local_ref(
                        artifact, ref_str, object_type
                    )
                    new_ref_str_list.append(str(ref.uri))
            new_refs.append(new_ref_str_list)
        return pa.array(new_refs)


def _arrow_sort_ranking_to_indicies(sort_ranking, col_dirs):
    flattened = sort_ranking._arrow_data_asarray_no_tags().flatten()

    columns = (
        []
    )  # this is intended to be a pylist and will be small since it is number of sort fields
    col_len = len(sort_ranking._arrow_data)
    dir_len = len(col_dirs)
    col_names = [str(i) for i in range(dir_len)]
    order = [
        (col_name, "ascending" if dir_name == "asc" else "descending")
        for col_name, dir_name in zip(col_names, col_dirs)
    ]
    # arrow data: (col_len x dir_len)
    # [
    #    [d00, d01]
    #    [d10, d11]
    #    [d20, d21]
    #    [d30, d31]
    # ]
    #
    # Flatten
    # [d00, d01, d10, d11, d20, d21, d30, d31]
    #
    # col_x = [d0x, d1x, d2x, d3x]
    # .         i * dir_len + x
    #
    #
    for i in range(dir_len):
        take_array = [j * dir_len + i for j in range(col_len)]
        columns.append(pc.take(flattened, pa.array(take_array)))
    table = pa.Table.from_arrays(columns, names=col_names)
    return pc.sort_indices(table, order)


ArrowWeaveListObjectTypeVar = typing.TypeVar("ArrowWeaveListObjectTypeVar")


def map_output_type(input_types):
    return ArrowWeaveListType(input_types["map_fn"].output_type)


def awl_group_by_result_object_type(
    object_type: types.Type, _key: types.Type
) -> tagged_value_type.TaggedValueType:
    return tagged_value_type.TaggedValueType(
        types.TypedDict(
            {
                "groupKey": _key,
            }
        ),
        types.List(object_type),
    )


def recursively_encode_pyarrow_strings_as_dictionaries(array: pa.Array) -> pa.Array:
    if pa.types.is_struct(array.type):
        return pa.StructArray.from_arrays(
            [
                recursively_encode_pyarrow_strings_as_dictionaries(
                    array.field(field.name)
                )
                for field in array.type
            ],
            [field.name for field in array.type],
        )
    elif pa.types.is_list(array.type):
        return pa.ListArray.from_arrays(
            array.offsets,
            recursively_encode_pyarrow_strings_as_dictionaries(array.flatten()),
        )
    elif array.type == pa.string():
        return pc.dictionary_encode(array)
    else:
        return array


def awl_group_by_result_type(
    object_type: types.Type, key_type: types.Type
) -> "ArrowWeaveListType":
    return ArrowWeaveListType(awl_group_by_result_object_type(object_type, key_type))


@weave_class(weave_type=ArrowWeaveListType)
class ArrowWeaveList(typing.Generic[ArrowWeaveListObjectTypeVar]):
    _arrow_data: typing.Union[pa.Table, pa.ChunkedArray, pa.Array]
    object_type: types.Type

    def _arrow_data_asarray_no_tags(self) -> pa.Array:
        """Cast `self._arrow_data` as an array and recursively strip its tags."""

        # arrow_as_array is idempotent so even though we will hit this on every recursive call,
        # it will be a no-op after the first time.
        arrow_data = arrow_as_array(self._arrow_data)

        if isinstance(self.object_type, tagged_value_type.TaggedValueType):
            return ArrowWeaveList(
                arrow_data.field("_value"),
                self.object_type.value,
                self._artifact,
            )._arrow_data_asarray_no_tags()

        elif isinstance(self.object_type, (types.TypedDict, types.ObjectType)):
            # strip tags from each field
            arrays = []
            keys = []

            prop_types = self.object_type.property_types
            if callable(prop_types):
                prop_types = prop_types()

            for field in arrow_data.type:
                keys.append(field.name)
                arrays.append(
                    ArrowWeaveList(
                        arrow_data.field(field.name),
                        prop_types[field.name],
                        self._artifact,
                    )._arrow_data_asarray_no_tags()
                )
            return pa.StructArray.from_arrays(arrays, names=keys)

        elif isinstance(self.object_type, types.List):

            offsets = arrow_data.offsets
            # strip tags from each element
            flattened = ArrowWeaveList(
                arrow_data.flatten(),
                self.object_type.object_type,
                self._artifact,
            )._arrow_data_asarray_no_tags()

            # unflatten
            return pa.ListArray.from_arrays(
                offsets, flattened, mask=pa.compute.is_null(arrow_data)
            )

        elif isinstance(self.object_type, types.UnionType):
            is_not_simple_nullable_union = (
                len(
                    [
                        member_type
                        for member_type in self.object_type.members
                        if not types.NoneType().assign_type(member_type)
                    ]
                )
                > 1
            )

            if is_not_simple_nullable_union:
                # strip tags from each element
                if not isinstance(self._arrow_data, pa.UnionArray):
                    raise ValueError(
                        "Expected UnionArray, but got: "
                        f"{type(self._arrow_data).__name__}"
                    )
                if not isinstance(self._mapper, mappers_arrow.ArrowUnionToUnion):
                    raise ValueError(
                        "Expected ArrowUnionToUnion, but got: "
                        f"{type(self._mapper).__name__}"
                    )
                tag_stripped_members: list[pa.Array] = []
                for member_type in self.object_type.members:
                    tag_stripped_member = ArrowWeaveList(
                        self._arrow_data.field(
                            # mypy doesn't recognize that this method is inherited from the
                            # superclass of ArrowUnionToUnion
                            self._mapper.type_code_of_type(member_type)  # type: ignore
                        ),
                        member_type,
                        self._artifact,
                    )._arrow_data_asarray_no_tags()
                    tag_stripped_members.append(tag_stripped_member)
                return pa.UnionArray.from_sparse(
                    self._arrow_data.type_codes, tag_stripped_members
                )

        return arrow_data

    def __array__(self, dtype=None):
        return np.asarray(self.to_pylist())

    def __iter__(self):
        for item in self.to_pylist():
            yield self._mapper.apply(item)

    def __repr__(self):
        return f"<ArrowWeaveList: {self.object_type}>"

    def to_pylist_notags(self):
        return self._arrow_data_asarray_no_tags().to_pylist()

    def to_pylist(self):
        if isinstance(self, graph.Node):
            return []
        return self._arrow_data.to_pylist()

    # TODO: Refactor to disable None artifact? (Only used in tests)
    def __init__(self, _arrow_data, object_type=None, artifact=None) -> None:
        self._arrow_data = _arrow_data
        self.object_type = object_type
        if self.object_type is None:
            self.object_type = types.TypeRegistry.type_of(self._arrow_data).object_type
        self._artifact = artifact
        self._mapper = mappers_arrow.map_from_arrow(self.object_type, self._artifact)
        # TODO: construct mapper

    @op(output_type=lambda input_types: types.List(input_types["self"].object_type))
    def to_py(self):
        return list(self)

    def _count(self):
        return len(self._arrow_data)

    def __len__(self):
        return self._count()

    @op()
    def count(self) -> int:
        return self._count()

    def _get_col(self, name):
        if isinstance(self._arrow_data, pa.Table):
            col = self._arrow_data[name]
        elif isinstance(self._arrow_data, pa.ChunkedArray):
            raise NotImplementedError("TODO: implement this")
        elif isinstance(self._arrow_data, pa.StructArray):
            col = self._arrow_data.field(name)
        col_mapper = self._mapper._property_serializers[name]
        if isinstance(col_mapper, mappers_python_def.DefaultFromPy):
            return [col_mapper.apply(i.as_py()) for i in col]
        return col

    def _index(self, index):
        self._arrow_data = arrow_as_array(self._arrow_data)
        try:
            row = self._arrow_data.slice(index, 1)
        except IndexError:
            return None
        if not row:
            return None
        return mappers_arrow.map_from_arrow_scalar(
            row[0], self.object_type, self._artifact
        )

    @op(output_type=lambda input_types: input_types["self"].object_type)
    def __getitem__(self, index: int):
        return self._index(index)

    @op(
        input_type={
            "self": ArrowWeaveListType(),
            "map_fn": lambda input_types: types.Function(
                {"row": input_types["self"].object_type, "index": types.Int()},
                types.Any(),
            ),
        },
        output_type=map_output_type,
    )
    def map(self, map_fn):
        tagged_awl = pushdown_list_tags(self)
        res = _apply_fn_node(tagged_awl, map_fn)
        return res

    @op(
        name="ArrowWeaveList-mapEach",
        input_type={
            "self": ArrowWeaveListType(),
            "map_fn": _map_each_function_type,
        },
        output_type=_map_each_output_type,
    )
    def map_each(self, map_fn):
        return _map_each(self, map_fn)

    @op(
        input_type={
            "self": ArrowWeaveListType(),
            "comp_fn": lambda input_types: types.Function(
                {"row": input_types["self"].object_type, "index": types.Int()},
                types.Any(),
            ),
            "col_dirs": types.List(types.String()),
        },
        output_type=lambda input_types: input_types["self"],
    )
    def sort(self, comp_fn, col_dirs):
        ranking = _apply_fn_node(self, comp_fn)
        indicies = _arrow_sort_ranking_to_indicies(ranking, col_dirs)
        return ArrowWeaveList(
            pc.take(self._arrow_data, indicies), self.object_type, self._artifact
        )

    @op(
        input_type={
            "self": ArrowWeaveListType(),
            "filter_fn": lambda input_types: types.Function(
                {"row": input_types["self"].object_type, "index": types.Int()},
                types.optional(types.Boolean()),
            ),
        },
        output_type=lambda input_types: input_types["self"],
    )
    def filter(self, filter_fn):
        mask = _apply_fn_node(self, filter_fn)
        arrow_mask = mask._arrow_data_asarray_no_tags()
        return ArrowWeaveList(
            arrow_as_array(self._arrow_data).filter(arrow_mask),
            self.object_type,
            self._artifact,
        )

    @op(
        name="ArrowWeaveList-dropna",
        input_type={"self": ArrowWeaveListType()},
        output_type=lambda input_types: ArrowWeaveListType(
            types.non_none(input_types["self"].object_type)
        ),
    )
    def dropna(self):
        res = pc.drop_null(self._arrow_data)
        return ArrowWeaveList(res, types.non_none(self.object_type), self._artifact)

    def _append_column(self, name: str, data) -> "ArrowWeaveList":
        if not data:
            raise ValueError(f'Data for new column "{name}" must be nonnull.')

        if isinstance(self._arrow_data, pa.Table):
            new_data = self._arrow_data.append_column(name, [data])
        elif isinstance(self._arrow_data, pa.StructArray):
            chunked_arrays = {}
            for field in self._arrow_data.type:
                chunked_arrays[field.name] = pa.chunked_array(
                    self._arrow_data.field(field.name)
                )
            arrow_obj = pa.table(chunked_arrays)
            new_data = arrow_as_array(arrow_obj.append_column(name, [data]))
        else:
            raise ValueError(
                f"Cannot append column to {type(self._arrow_data)} object."
            )

        return ArrowWeaveList(new_data, None, self._artifact)

    def with_object_type(self, desired_type: types.Type) -> "ArrowWeaveList":
        """Converts this ArrowWeaveList into a new one with the specified object type.
        Updates the backing arrow data to also match the new type.

        If conversion is not possible, raises a ValueError.
        """
        self._arrow_data = arrow_as_array(self._arrow_data)
        mapper = mappers_arrow.map_to_arrow(desired_type, self._arrow_data)

        result: typing.Optional[ArrowWeaveList] = None

        current_type = self.object_type
        if current_type.assign_type(desired_type) and desired_type.assign_type(
            current_type
        ):
            result = self
        elif isinstance(desired_type, tagged_value_type.TaggedValueType):
            if isinstance(current_type, tagged_value_type.TaggedValueType):

                tag_awl = ArrowWeaveList(
                    self._arrow_data.field("_tag"),
                    current_type.tag,
                    self._artifact,
                ).with_object_type(desired_type.tag)

                value_awl = ArrowWeaveList(
                    self._arrow_data.field("_value"),
                    current_type.value,
                    self._artifact,
                ).with_object_type(desired_type.value)

            else:
                value_awl = self.with_object_type(desired_type.value)
                tag_array_type = mapper.result_type().field("_tag")
                tag_awl = ArrowWeaveList(
                    pa.nulls(len(value_awl), type=tag_array_type),
                    desired_type.tag,
                    self._artifact,
                )

            final_array = pa.StructArray.from_arrays(
                [tag_awl._arrow_data, value_awl._arrow_data],
                names=["_tag", "_value"],
            )

            result = ArrowWeaveList(final_array, desired_type, self._artifact)

        elif isinstance(
            current_type, tagged_value_type.TaggedValueType
        ) and not isinstance(desired_type, tagged_value_type.TaggedValueType):
            result = ArrowWeaveList(
                self._arrow_data.field("_value"), current_type.value, self._artifact
            ).with_object_type(desired_type)

        elif isinstance(desired_type, types.TypedDict):
            if isinstance(current_type, types.TypedDict):

                self_keys = set(current_type.property_types.keys())
                other_keys = set(desired_type.property_types.keys())
                common_keys = self_keys.intersection(other_keys)

                field_arrays: dict[str, pa.Array] = {}
                arrow_type = mapper.result_type()

                for key in desired_type.property_types.keys():
                    if key in common_keys:
                        field_arrays[key] = (
                            ArrowWeaveList(
                                self._arrow_data.field(key),
                                current_type.property_types[key],
                                self._artifact,
                            )
                            .with_object_type(desired_type.property_types[key])
                            ._arrow_data
                        )

                    elif key in other_keys:
                        if key not in common_keys:
                            field_arrays[key] = ArrowWeaveList(
                                pa.nulls(len(self), type=arrow_type[key].type),
                                desired_type.property_types[key],
                                self._artifact,
                            )._arrow_data

                field_names, arrays = tuple(zip(*field_arrays.items()))

                result = ArrowWeaveList(
                    pa.StructArray.from_arrays(arrays=arrays, names=field_names),  # type: ignore
                    desired_type,
                    self._artifact,
                )

        elif isinstance(desired_type, types.BasicType):
            result = ArrowWeaveList(
                self._arrow_data.cast(mapper.result_type()),
                desired_type,
                self._artifact,
            )

        elif isinstance(desired_type, types.List) and isinstance(
            current_type, types.List
        ):
            offsets = self._arrow_data.offsets
            flattened = self._arrow_data.flatten()
            flattened_converted = ArrowWeaveList(
                flattened,
                current_type.object_type,
                self._artifact,
            ).with_object_type(desired_type.object_type)

            result = ArrowWeaveList(
                pa.ListArray.from_arrays(
                    offsets, flattened_converted._arrow_data, type=mapper.result_type()
                ),
                desired_type,
                self._artifact,
            )

        elif isinstance(desired_type, types.UnionType) and desired_type.assign_type(
            current_type
        ):

            non_none_desired = types.non_none(desired_type)
            if isinstance(non_none_desired, types.UnionType):
                non_nullable_types = non_none_desired.members
            else:
                non_nullable_types = [non_none_desired]

            non_null_current_type = types.non_none(current_type)

            if len(non_nullable_types) > 1:
                type_code = mapper.type_code_of_type(non_null_current_type)

                def type_code_iterator():
                    for _ in range(len(self)):
                        yield type_code

                data_arrays: list[pa.Array] = []
                for member in non_nullable_types:
                    if member.assign_type(
                        non_null_current_type
                    ) and non_null_current_type.assign_type(member):
                        data_arrays.append(self.with_object_type(member)._arrow_data)
                    else:
                        member_mapper = mappers_arrow.map_to_arrow(
                            member, self._artifact
                        )
                        data_arrays.append(
                            pa.nulls(len(self), type=member_mapper.result_type())
                        )

                result = ArrowWeaveList(
                    pa.UnionArray.from_sparse(
                        pa.array(type_code_iterator(), type=pa.int8()),
                        data_arrays,
                    ),
                    desired_type,
                    self._artifact,
                )
            else:
                result = ArrowWeaveList(
                    self.with_object_type(non_nullable_types[0])._arrow_data,
                    desired_type,
                    self._artifact,
                )

        if result is None:
            raise ValueError(f"Cannot convert {current_type} to {desired_type}.")

        if tag_store.is_tagged(self):
            tag_store.add_tags(result, tag_store.get_tags(self))

        return result

    def concatenate(self, other: "ArrowWeaveList") -> "ArrowWeaveList":
        arrow_data = [arrow_as_array(awl._arrow_data) for awl in (self, other)]
        if arrow_data[0].type == arrow_data[1].type:
            return ArrowWeaveList(
                pa.concat_arrays(arrow_data), self.object_type, self._artifact
            )
        else:
            new_object_types_with_pushed_down_tags = [
                typing.cast(
                    ArrowWeaveListType,
                    tagged_value_type_helpers.push_down_tags_from_container_type_to_element_type(
                        types.TypeRegistry.type_of(a)
                    ),
                ).object_type
                for a in (self, other)
            ]

            new_object_type = types.merge_types(*new_object_types_with_pushed_down_tags)

            new_arrow_arrays = [
                a.with_object_type(new_object_type)._arrow_data for a in (self, other)
            ]
            return ArrowWeaveList(
                pa.concat_arrays(new_arrow_arrays), new_object_type, self._artifact
            )

    @op(
        input_type={
            "self": ArrowWeaveListType(),
            "group_by_fn": lambda input_types: types.Function(
                {"row": input_types["self"].object_type}, types.Any()
            ),
        },
        output_type=lambda input_types: awl_group_by_result_type(
            input_types["self"].object_type, input_types["group_by_fn"].output_type
        ),
    )
    def groupby(self, group_by_fn):
        group_table_awl = _apply_fn_node(self, group_by_fn)
        table = self._arrow_data

        group_table = group_table_awl._arrow_data
        group_table_as_array = arrow.arrow_as_array(group_table)

        # strip tags recursively so we group on values only
        # TODO: even though we are stripping tags for the grouping,
        # the groupkey itself should retain its tags. For now this is not
        # practically a problem, but we may want to revisit this in the future.
        group_table_as_array_awl = ArrowWeaveList(
            group_table_as_array, group_table_awl.object_type, self._artifact
        )
        group_table_as_array_awl_stripped = (
            group_table_as_array_awl._arrow_data_asarray_no_tags()
        )
        stripped_type = types.TypeRegistry.type_of(
            group_table_as_array_awl_stripped
        ).object_type

        group_table_chunked = pa.chunked_array(
            pa.StructArray.from_arrays(
                [
                    group_table_as_array_awl_stripped,
                ],
                names=["group_key"],
            )
        )
        group_table_chunked_unzipped = unzip_struct_array(group_table_chunked)
        group_cols = group_table_chunked_unzipped.column_names

        # Serializing a large arrow table and then reading it back
        # causes it to come back with more than 1 chunk. It seems the aggregation
        # operations don't like this. It will raise a cryptic error about
        # ExecBatches need to have the same link without this combine_chunks line
        # But combine_chunks doesn't seem like the most efficient thing to do
        # either, since it'll have to concatenate everything together.
        # But this fixes the crash for now!
        # TODO: investigate this as we optimize the arrow implementation
        group_table_combined = group_table_chunked_unzipped.combine_chunks()

        group_table_combined_indexed = group_table_combined.append_column(
            "_index", pa.array(np.arange(len(group_table_combined)))
        )
        awl_grouped = group_table_combined_indexed.group_by(group_cols)
        awl_grouped_agg = awl_grouped.aggregate([("_index", "list")])
        awl_grouped_agg_struct = _unflatten_structs_in_flattened_table(awl_grouped_agg)

        combined = awl_grouped_agg_struct.column("_index_list").combine_chunks()
        grouped_keys = awl_grouped_agg_struct.column("group_key").combine_chunks()
        nested_group_keys = pa.StructArray.from_arrays(
            [grouped_keys], names=["groupKey"]
        )

        val_lengths = combined.value_lengths()
        flattened_indexes = combined.flatten()
        values = arrow.arrow_as_array(table).take(flattened_indexes)
        offsets = np.cumsum(np.concatenate(([0], val_lengths)))
        grouped_results = pa.ListArray.from_arrays(offsets, values)
        grouped_awl = ArrowWeaveList(
            grouped_results, types.List(self.object_type), self._artifact
        )

        return awl_add_arrow_tags(
            grouped_awl,
            nested_group_keys,
            types.TypedDict({"groupKey": stripped_type}),
        )

    @op(output_type=lambda input_types: input_types["self"])
    def offset(self, offset: int):
        return ArrowWeaveList(
            self._arrow_data.slice(offset), self.object_type, self._artifact
        )

    def _limit(self, limit: int):
        return ArrowWeaveList(
            self._arrow_data.slice(0, limit), self.object_type, self._artifact
        )

    @op(output_type=lambda input_types: input_types["self"])
    def limit(self, limit: int):
        return self._limit(limit)

    @op(
        input_type={"self": ArrowWeaveListType(types.TypedDict({}))},
        output_type=lambda input_types: ArrowWeaveListType(
            types.TypedDict(
                {
                    k: v
                    if not (types.is_list_like(v) or isinstance(v, ArrowWeaveListType))
                    else v.object_type
                    for (k, v) in input_types["self"].object_type.property_types.items()
                }
            )
        ),
    )
    def unnest(self):
        if not self or not isinstance(self.object_type, types.TypedDict):
            return self

        list_cols = []
        for k, v_type in self.object_type.property_types.items():
            if types.is_list_like(v_type):
                list_cols.append(k)
        if not list_cols:
            return self

        if isinstance(self._arrow_data, pa.StructArray):
            rb = pa.RecordBatch.from_struct_array(
                self._arrow_data
            )  # this pivots to columnar layout
            arrow_obj = pa.Table.from_batches([rb])
        else:
            arrow_obj = self._arrow_data

        # todo: make this more efficient. we shouldn't have to convert back and forth
        # from the arrow in-memory representation to pandas just to call the explode
        # function. but there is no native pyarrow implementation of this
        return pa.Table.from_pandas(
            df=arrow_obj.to_pandas().explode(list_cols), preserve_index=False
        )


def _apply_fn_node(awl: ArrowWeaveList, fn: graph.OutputNode) -> ArrowWeaveList:
    vectorized_fn = vectorize(fn)
    index_awl: ArrowWeaveList[int] = ArrowWeaveList(pa.array(np.arange(len(awl))))
    row_type = ArrowWeaveListType(awl.object_type)
    fn_res_node = weave_internal.call_fn(
        vectorized_fn,
        {
            "row": weave_internal.make_const_node(row_type, awl),
            "index": weave_internal.make_const_node(
                ArrowWeaveListType(types.Int()), index_awl
            ),
        },
    )

    res = use(fn_res_node)

    # Since it is possible that the result of `use` bails out of arrow due to a
    # mismatch in the types / op support. This is most likely due to gap in the
    # implementation of vectorized ops. However, there are cases where it is
    # currently expected - for example calling a custom op on a custom type. An
    # example of this is in `ops_arrow/test_arrow.py::test_custom_types_tagged`:
    #
    #     ` data_node.map(lambda row: row["im"].width_())`
    #
    # If such cases did not exist, then we should probably raise in this case.
    # However, for now, we will just convert the result back to arrow if it is a
    # list.
    if not isinstance(res, ArrowWeaveList):
        err_msg = f"Applying vectorized function {fn} to awl of {awl.object_type} \
            resulted in a non vectorized result type: {py_type(res)}. This likely \
            means 1 or more ops in the function were converted to the list \
            implementation in compile."
        if isinstance(res, list):
            res = to_arrow(res)
            logging.error(err_msg)
        else:
            raise errors.WeaveVectorizationError(err_msg)

    return res


def pushdown_list_tags(arr: ArrowWeaveList) -> ArrowWeaveList:

    if tag_store.is_tagged(arr):
        tag = tag_store.get_tags(arr)
        tag_type = types.TypeRegistry.type_of(tag)
        tags: ArrowWeaveList = to_arrow([tag] * len(arr))
        return awl_add_arrow_tags(arr, tags._arrow_data, tag_type)
    return arr


ArrowWeaveListType.instance_classes = ArrowWeaveList
ArrowWeaveListType.instance_class = ArrowWeaveList


def awl_object_type_with_index(object_type):
    return tagged_value_type.TaggedValueType(
        types.TypedDict({"indexCheckpoint": types.Int()}), object_type
    )


def arrow_weave_list_createindexcheckpoint_output_type(input_type):
    return ArrowWeaveListType(awl_object_type_with_index(input_type["arr"].object_type))


@op(
    name="arrowWeaveList-createIndexCheckpointTag",
    input_type={"arr": ArrowWeaveListType(types.Any())},
    output_type=arrow_weave_list_createindexcheckpoint_output_type,
)
def arrow_weave_list_createindexCheckpoint(arr):
    # Tags are always stored as a list of dicts, even if there is only one tag
    tag_array = pa.StructArray.from_arrays(
        [pa.array(np.arange(len(arr._arrow_data)))],
        names=["indexCheckpoint"],
    )
    return awl_add_arrow_tags(
        arr,
        tag_array,
        types.TypedDict({"indexCheckpoint": types.Int()}),
    )


def _concat_output_type(input_types: typing.Dict[str, types.List]) -> types.Type:
    arr_type: types.List = input_types["arr"]
    inner_type = types.non_none(arr_type.object_type)

    if isinstance(inner_type, types.UnionType):
        if not all(types.is_list_like(t) for t in inner_type.members):
            raise ValueError(
                "opConcat: expected all members of inner type to be list-like"
            )

        new_union_members = [
            typing.cast(
                ArrowWeaveListType,
                tagged_value_type_helpers.push_down_tags_from_container_type_to_element_type(
                    t
                ),
            ).object_type
            for t in inner_type.members
        ]

        # merge the types into a single type
        new_inner_type = new_union_members[0]
        for t in new_union_members[1:]:
            new_inner_type = types.merge_types(new_inner_type, t)

        return ArrowWeaveListType(new_inner_type)

    elif isinstance(inner_type, tagged_value_type.TaggedValueType):
        inner_type_value = inner_type.value
        inner_type_tag = inner_type.tag
        inner_type_value_inner_type = typing.cast(
            ArrowWeaveListType, inner_type_value
        ).object_type

        return ArrowWeaveListType(
            tagged_value_type.TaggedValueType(
                inner_type_tag, inner_type_value_inner_type
            )
        )

    return inner_type


@op(
    name="ArrowWeaveList-concat",
    input_type={
        "arr": types.List(
            types.union(types.NoneType(), ArrowWeaveListType(types.Any()))
        )
    },
    output_type=_concat_output_type,
)
def concat(arr):
    arr = [item for item in arr if item != None]

    if len(arr) == 0:
        return to_arrow([])
    elif len(arr) == 1:
        return arr[0]

    res = arr[0]
    res = typing.cast(ArrowWeaveList, res)
    res = pushdown_list_tags(res)

    for i in range(1, len(arr)):
        tagged = pushdown_list_tags(arr[i])
        res = res.concatenate(tagged)
    return res


class VectorizeError(errors.WeaveBaseError):
    pass


def make_vectorized_object_constructor(constructor_op_name: str) -> None:
    constructor_op = registry_mem.memory_registry.get_op(constructor_op_name)
    if callable(constructor_op.raw_output_type):
        raise errors.WeaveInternalError(
            "Unexpected. All object type constructors have fixed return types."
        )

    type_name = constructor_op.raw_output_type.name
    vectorized_constructor_op_name = f'ArrowWeaveList-{type_name.replace("-", "_")}'
    if registry_mem.memory_registry.have_op(vectorized_constructor_op_name):
        return

    output_type = ArrowWeaveListType(constructor_op.raw_output_type)

    @op(
        name=vectorized_constructor_op_name,
        input_type={
            "attributes": ArrowWeaveListType(
                constructor_op.input_type.weave_type().property_types["attributes"]  # type: ignore
            )
        },
        output_type=output_type,
        render_info={"type": "function"},
    )
    def vectorized_constructor(attributes):
        if callable(output_type):
            ot = output_type({"attributes": types.TypeRegistry.type_of(attributes)})
        else:
            ot = output_type
        return ArrowWeaveList(
            attributes._arrow_data, ot.object_type, attributes._artifact
        )


def _type_is_assignable_to_awl_list(t: types.Type) -> bool:
    return ArrowWeaveListType().assign_type(t)


def _type_is_assignable_to_py_list(t: types.Type) -> bool:
    return types.List().assign_type(t)


def _create_manually_mapped_op(
    op_name: str,
    output_type: types.Type,
    inputs: typing.Dict[str, graph.Node],
    inputs_to_map: list[str],
):
    if len(inputs_to_map) != 1:
        raise errors.WeaveVectorizationError(
            f"Can only map over a single input, got {inputs_to_map} - please improve algorithm in ops_arrow/list.py"  # TODO: TS
        )
    input_to_map = inputs_to_map[0]
    op = registry_mem.memory_registry.get_op(op_name)
    input_to_map_as_list_node: graph.Node
    if _type_is_assignable_to_awl_list(inputs[input_to_map].type):
        input_to_map_as_list_node = ArrowWeaveList.to_py(inputs[input_to_map])
    elif _type_is_assignable_to_py_list(inputs[input_to_map].type):
        input_to_map_as_list_node = inputs[input_to_map]
    else:
        raise errors.WeaveVectorizationError(
            f"Expected input to map to be a list or ArrowWeaveList, got {input_to_map_as_list_node.type}"
        )
    row_type = typing.cast(
        typing.Union[ArrowWeaveListType, types.List], input_to_map_as_list_node.type
    ).object_type
    input_copy = inputs.copy()
    input_copy[input_to_map] = graph.VarNode(row_type, "row")
    map_op = registry_mem.memory_registry.get_op("map")
    return map_op.lazy_call(
        **{
            "arr": input_to_map_as_list_node,
            "mapFn": graph.ConstNode(
                types.Function(
                    {"row": row_type},
                    output_type,
                ),
                op.lazy_call(*input_copy.values()),
            ),
        }
    )


def vectorize(
    weave_fn,
    with_respect_to: typing.Optional[typing.Iterable[graph.VarNode]] = None,
    stack_depth: int = 0,
):
    """Convert a Weave Function of T to a Weave Function of ArrowWeaveList[T]

    We walk the DAG represented by weave_fn, starting from its roots. Replace
    with_respect_to VarNodes of Type T with ArrowWeaveList[T]. Then as we
    walk up the DAG, replace OutputNodes with new op calls to whatever ops
    exist that can handle the changed input types.
    """

    # TODO: handle with_respect_to, it doesn't do anything right now.

    if stack_depth > 10:
        raise VectorizeError("Vectorize recursion depth exceeded")

    def ensure_object_constructors_created(node: graph.Node) -> graph.Node:
        if isinstance(node, graph.OutputNode):
            if node.from_op.name.startswith("objectConstructor-"):
                make_vectorized_object_constructor(node.from_op.name)
        return node

    def expand_nodes(node: graph.Node) -> graph.Node:
        if isinstance(node, graph.OutputNode):
            inputs = node.from_op.inputs
            if node.from_op.name == "number-pybin":
                bin_fn = weave_internal.use(inputs["bin_fn"])
                in_ = inputs["in_"]
                return weave_internal.call_fn(bin_fn, {"row": in_})  # type: ignore
        return node

    def vectorize_output_node(node: graph.OutputNode):
        inputs = node.from_op.inputs
        inputs_items = list(inputs.items())
        first_arg_is_awl = len(inputs_items) > 0 and ArrowWeaveListType().assign_type(
            inputs_items[0][1].type
        )

        # In a situation where we are trying to vectorize a "lambda"
        # function and the input is a a weave arrow list, then we are ina
        # bit of a pickle. This means we are trying to vectorize applying
        # this lambda to each element of the AWL. For example:
        # awl([[{"a":1, "b": 1}, {"a": 1, "b": 2}], [{"a": 2, "b": 3}, {"a": 2, "b": 4}]]).map(lambda row: row.groupby(lambda row: row["a"]))
        # When we hit the inner groupby, we are in this case. This is not
        # possible to vectorize grouping inside of a map. I think we could
        # figure out how to support nested mapping, but all the other pairs
        # are not possible to vectorize (to my knowledge). Therefore, in
        # these cases, we want to forcibly bail out to the list map which
        # does a `execute_fast.fast_map_fn` on each element of the list.
        if (
            node.from_op.name.endswith("map")
            or node.from_op.name.endswith("groupby")
            or node.from_op.name.endswith("filter")
            or node.from_op.name.endswith("sort")
        ) and first_arg_is_awl:
            first_input_name, first_input_node = inputs_items[0]
            name = node.from_op.name.split("-")[-1]
            op = registry_mem.memory_registry.get_op(name)
            map_op = registry_mem.memory_registry.get_op("map")
            first_input_node_as_list_node = ArrowWeaveList.to_py(first_input_node)
            input_copy = inputs.copy()
            input_copy[first_input_name] = first_input_node_as_list_node
            res = map_op.lazy_call(
                **{
                    "arr": first_input_node_as_list_node,
                    "mapFn": graph.ConstNode(
                        types.Function(
                            {"row": first_input_node_as_list_node.type.object_type},
                            node.type,
                        ),
                        op.lazy_call(*input_copy.values()),
                    ),
                }
            )
            return res
        # since dict takes OpVarArgs(typing.Any()) as input, it will always show up
        # as a candidate for vectorizing itself. We don't want to do that, so we
        # explicitly force using ArrowWeaveList-dict instead.
        awl_transformed_inputs = {
            k: list_to_arrow(v)
            # if id(v) != id(orig_node.from_op.inputs[k])
            if (not _type_is_assignable_to_awl_list(v.type))
            and _type_is_assignable_to_py_list(v.type)
            else v
            for k, v in inputs.items()
        }
        if node.from_op.name == "dict":
            op = registry_mem.memory_registry.get_op("ArrowWeaveList-vectorizedDict")
            return op.lazy_call(**awl_transformed_inputs)
        elif node.from_op.name == "list":
            op = registry_mem.memory_registry.get_op("ArrowWeaveList-vectorizedList")
            return op.lazy_call(**awl_transformed_inputs)
        # Note: unlike dict and list, Object only supports vectorization of
        # the first input
        elif first_arg_is_awl and node.from_op.name == "Object-__getattr__":
            op = registry_mem.memory_registry.get_op(
                "ArrowWeaveListObject-__vectorizedGetattr__"
            )
            return op.lazy_call(**inputs)
        else:
            # Get a version of op that can handle vectorized (ArrowWeaveList) inputs
            op = dispatch.get_op_for_input_types(
                node.from_op.name, [], {k: v.type for k, v in inputs.items()}
            )
            if (
                op
                and isinstance(op.input_type, op_args.OpNamedArgs)
                and isinstance(
                    list(op.input_type.arg_types.values())[0], ArrowWeaveListType
                )
            ):
                # We have a vectorized implementation of this op already.
                final_inputs = {
                    k: v for k, v in zip(op.input_type.arg_types, inputs.values())
                }
                return op.lazy_call(**final_inputs)
            # see if weave function can be expanded and vectorized
            op_def = registry_mem.memory_registry.get_op(node.from_op.name)
            if op_def.weave_fn is None and first_arg_is_awl:
                # this could raise
                try:

                    op_def.weave_fn = weavify.op_to_weave_fn(op_def)
                except (
                    errors.WeavifyError,
                    errors.WeaveDispatchError,
                ):
                    pass
            if op_def.weave_fn is not None:
                vectorized = vectorize(op_def.weave_fn, stack_depth=stack_depth + 1)
                return weave_internal.call_fn(vectorized, inputs)
            else:
                # No weave_fn, so we can't vectorize this op. Just
                # use the op as if it was a normal list (ideally hitting
                # the derived mapped op)
                input0_name, input0_val = list(inputs.items())[0]
                if isinstance(input0_val, ArrowWeaveList):
                    py_node = input0_val.to_py()
                    new_inputs = {input0_name: py_node}
                    for k, v in list(inputs.items())[1:]:
                        new_inputs[k] = v
                else:
                    new_inputs = inputs
                op = dispatch.get_op_for_input_types(
                    node.from_op.name,
                    [],
                    {k: v.type for k, v in new_inputs.items()},
                )
                if op is None:
                    # If we hit this, then it means our vectorization has
                    # created inputs which have no matching op. For example,
                    # if we are doing a pick operation and the key is a
                    # vectorized VarNode. This happens when picking a run
                    # color using a vectorized list of runs for a table
                    # (since pick(dict, list<string>) is not implemented).
                    # This can happen for other ops like `add` and `mul` as
                    # well (imagine `row => 1 + row`)
                    #
                    # In order to safely handle this case, we need to simply map
                    # the original op over all the vectorized inputs.
                    manually_map_inputs = [
                        k
                        for k, v in inputs.items()
                        if (
                            _type_is_assignable_to_awl_list(v.type)
                            or _type_is_assignable_to_awl_list(v.type)
                        )
                    ]
                    res = _create_manually_mapped_op(
                        node.from_op.name,
                        node.type,
                        inputs,
                        manually_map_inputs,
                    )
<<<<<<< HEAD
                    message = f"Encountered non-dispatchable op ({node.from_op.name}) during vectorization. \
                        Vectorized inputs are {new_inputs}. This is likely due to vectorization path of the function\
                            not leading to the first parameter. Bailing out to manual mapping"
                    util.capture_exception_with_sentry_if_available(
                        message, [node.from_op.name]
                    )
                    return res
                return op.lazy_call(**new_inputs)

    # Vectorize is "with respect to" (wrt) specific variable nodes in the graph.
    # vectorize_along_wrt_paths keeps track of nodes that have already
    # been vectorized, ie nodes that have a wrt variable in their ancestry.
    # We don't try to vectorize paths for which that is not the case.
    already_vectorized_nodes: set[graph.Node] = set()

    def vectorize_along_wrt_paths(node: graph.Node):
        if isinstance(node, graph.OutputNode):
            if all(
                input_node not in already_vectorized_nodes
                for input_node in node.from_op.inputs.values()
            ):
                return node
            new_node = vectorize_output_node(node)
            already_vectorized_nodes.add(new_node)
            return new_node
=======
                    if op is None:
                        # If we hit this, then it means our vectorization has
                        # created inputs which have no matching op. For example,
                        # if we are doing a pick operation and the key is a
                        # vectorized VarNode. This happens when picking a run
                        # color using a vectorized list of runs for a table
                        # (since pick(dict, list<string>) is not implemented).
                        # This can happen for other ops like `add` and `mul` as
                        # well (imagine `row => 1 + row`)
                        #
                        # In order to safely handle this case, we need to simply map
                        # the original op over all the vectorized inputs.
                        manually_map_inputs = [
                            k
                            for k, v in inputs.items()
                            if id(orig_node.from_op.inputs[k]) != id(v)
                            and (
                                _type_is_assignable_to_awl_list(v.type)
                                or _type_is_assignable_to_awl_list(v.type)
                            )
                        ]
                        res = _create_manually_mapped_op(
                            orig_node.from_op.name,
                            orig_node.type,
                            inputs,
                            manually_map_inputs,
                        )
                        message = f"Encountered non-dispatchable op ({node.from_op.name}) during vectorization. \
                            Vectorized inputs are {new_inputs}. This is likely due to vectorization path of the function\
                                not leading to the first parameter. Bailing out to manual mapping"
                        util.capture_exception_with_sentry_if_available(
                            errors.WeaveVectorizationError(message), [node.from_op.name]
                        )
                        return res
                    return op.lazy_call(**new_inputs)
>>>>>>> d4ba9e4f
        elif isinstance(node, graph.VarNode):
            # Vectorize variable
            if with_respect_to is None or any(
                node is wrt_node for wrt_node in with_respect_to
            ):
                new_node = graph.VarNode(ArrowWeaveListType(node.type), node.name)
                already_vectorized_nodes.add(new_node)
                return new_node
            return node
        elif isinstance(node, graph.ConstNode):
            return node
        else:
            raise errors.WeaveInternalError("Unexpected node: %s" % node)

    weave_fn = graph.map_nodes_top_level(
        [weave_fn], ensure_object_constructors_created
    )[0]
    weave_fn = graph.map_nodes_top_level([weave_fn], expand_nodes)[0]
    return graph.map_nodes_top_level([weave_fn], vectorize_along_wrt_paths)[0]


def dataframe_to_arrow(df):
    return ArrowWeaveList(pa.Table.from_pandas(df))


def recursively_merge_union_types_if_they_are_unions_of_structs(
    type_: types.Type,
) -> types.Type:
    """Input preprocessor for to_arrow()."""
    if isinstance(type_, types.TypedDict):
        return types.TypedDict(
            {
                k: recursively_merge_union_types_if_they_are_unions_of_structs(v)
                for k, v in type_.property_types.items()
            }
        )
    elif isinstance(type_, types.UnionType):
        if type_.is_simple_nullable() or len(type_.members) < 2:
            return type_

        new_type = type_.members[0]
        for member in type_.members[1:]:
            new_type = types.merge_types(new_type, member)

        if isinstance(new_type, types.UnionType):
            # cant go down any further
            return new_type

        return recursively_merge_union_types_if_they_are_unions_of_structs(new_type)

    elif isinstance(type_, types.List):
        return types.List(
            recursively_merge_union_types_if_they_are_unions_of_structs(
                type_.object_type
            )
        )
    elif isinstance(type_, ArrowWeaveListType):
        return ArrowWeaveListType(
            recursively_merge_union_types_if_they_are_unions_of_structs(
                type_.object_type
            )
        )
    elif isinstance(type_, tagged_value_type.TaggedValueType):
        return tagged_value_type.TaggedValueType(
            typing.cast(
                types.TypedDict,
                recursively_merge_union_types_if_they_are_unions_of_structs(type_.tag),
            ),
            recursively_merge_union_types_if_they_are_unions_of_structs(type_.value),
        )

    return type_


def recursively_build_pyarrow_array(
    py_objs: list[typing.Any],
    pyarrow_type: pa.DataType,
    mapper,
    py_objs_already_mapped: bool = False,
) -> pa.Array:
    arrays: list[pa.Array] = []
    if isinstance(mapper.type, types.UnionType) and mapper.type.is_simple_nullable():
        nonnull_mapper = [
            m for m in mapper._member_mappers if m.type != types.NoneType()
        ][0]

        def none_unboxer(iterator: typing.Iterable):
            for obj in iterator:
                if isinstance(obj, box.BoxedNone):
                    # get rid of box
                    yield None
                else:
                    yield obj

        return recursively_build_pyarrow_array(
            list(none_unboxer(py_objs)),
            pyarrow_type,
            nonnull_mapper,
            py_objs_already_mapped,
        )
    if pa.types.is_struct(pyarrow_type):
        keys: list[str] = []
        # keeps track of null values so that we can null entries at the struct level
        mask: list[bool] = []

        assert isinstance(
            mapper,
            (
                mappers_arrow.TypedDictToArrowStruct,
                mappers_arrow.TaggedValueToArrowStruct,
                mappers_arrow.ObjectToArrowStruct,
            ),
        )

        for i, field in enumerate(pyarrow_type):
            data: list[typing.Any] = []
            if isinstance(
                mapper,
                mappers_arrow.TypedDictToArrowStruct,
            ):

                for py_obj in py_objs:
                    if py_obj is None:
                        data.append(None)
                    else:
                        data.append(py_obj.get(field.name, None))
                    if i == 0:
                        mask.append(py_obj is None)

                array = recursively_build_pyarrow_array(
                    data,
                    field.type,
                    mapper._property_serializers[field.name],
                    py_objs_already_mapped,
                )
            if isinstance(
                mapper,
                mappers_arrow.ObjectToArrowStruct,
            ):
                for py_obj in py_objs:
                    if py_obj is None:
                        data.append(None)
                    elif py_objs_already_mapped:
                        data.append(py_obj.get(field.name, None))
                    else:
                        data.append(getattr(py_obj, field.name, None))
                    if i == 0:
                        mask.append(py_obj is None)

                array = recursively_build_pyarrow_array(
                    data,
                    field.type,
                    mapper._property_serializers[field.name],
                    py_objs_already_mapped,
                )

            elif isinstance(mapper, mappers_arrow.TaggedValueToArrowStruct):
                if field.name == "_tag":
                    for py_obj in py_objs:
                        if py_obj is None:
                            data.append(None)
                        else:
                            data.append(tag_store.get_tags(py_obj))
                        if i == 0:
                            mask.append(py_obj is None)

                    array = recursively_build_pyarrow_array(
                        data,
                        field.type,
                        mapper._tag_serializer,
                        py_objs_already_mapped,
                    )
                else:
                    for py_obj in py_objs:
                        if py_obj is None:
                            data.append(None)
                        else:
                            data.append(box.unbox(py_obj))
                        if i == 0:
                            mask.append(py_obj is None)

                    array = recursively_build_pyarrow_array(
                        data,
                        field.type,
                        mapper._value_serializer,
                        py_objs_already_mapped,
                    )

            arrays.append(array)
            keys.append(field.name)
        return pa.StructArray.from_arrays(
            arrays, keys, mask=pa.array(mask, type=pa.bool_())
        )
    elif pa.types.is_union(pyarrow_type):
        assert isinstance(mapper, mappers_arrow.UnionToArrowUnion)
        type_codes: list[int] = [mapper.type_code_of_obj(o) for o in py_objs]
        for type_code, field in enumerate(pyarrow_type):
            array = recursively_build_pyarrow_array(
                [
                    py_obj if type_codes[i] == type_code else None
                    for i, py_obj in enumerate(py_objs)
                ],
                field.type,
                mapper._member_mappers[type_code],
            )
            arrays.append(array)
        return pa.UnionArray.from_sparse(
            pa.array(type_codes, type=pa.int8()),
            arrays,
        )
    return pa.array(
        (mapper.apply(o) for o in py_objs) if not py_objs_already_mapped else py_objs,
        pyarrow_type,
    )


# This will be a faster version fo to_arrow (below). Its
# used in op file-table, to convert from a wandb Table to Weave
# (that code is very experimental and not totally working yet)
def to_arrow_from_list_and_artifact(obj, object_type, artifact):
    # Get what the parquet type will be.
    merged_object_type = recursively_merge_union_types_if_they_are_unions_of_structs(
        object_type
    )
    mapper = mappers_arrow.map_to_arrow(merged_object_type, artifact)
    pyarrow_type = mapper.result_type()

    arrow_obj = recursively_build_pyarrow_array(
        obj, pyarrow_type, mapper, py_objs_already_mapped=True
    )
    weave_obj = ArrowWeaveList(arrow_obj, merged_object_type, artifact)

    return weave_obj


def to_arrow(obj, wb_type=None):
    if wb_type is None:
        wb_type = types.TypeRegistry.type_of(obj)
    artifact = artifacts_local.LocalArtifact("to-arrow-%s" % wb_type.name)
    outer_tags: typing.Optional[dict[str, typing.Any]] = None
    if isinstance(wb_type, tagged_value_type.TaggedValueType):
        outer_tags = tag_store.get_tags(obj)
        wb_type = wb_type.value
    if isinstance(wb_type, types.List):
        merged_object_type = (
            recursively_merge_union_types_if_they_are_unions_of_structs(
                wb_type.object_type
            )
        )

        # Convert to arrow, serializing Custom objects to the artifact
        mapper = mappers_arrow.map_to_arrow(merged_object_type, artifact)
        pyarrow_type = arrow_util.arrow_type(mapper.result_type())
        # py_objs = (mapper.apply(o) for o in obj)
        # TODO: do I need this branch? Does it work now?
        # if isinstance(wb_type.object_type, types.ObjectType):
        #     arrow_obj = pa.array(py_objs, pyarrow_type)

        arrow_obj = recursively_build_pyarrow_array(obj, pyarrow_type, mapper)
        weave_obj = ArrowWeaveList(arrow_obj, merged_object_type, artifact)

        # Save the weave object to the artifact
        ref = storage.save(weave_obj, artifact=artifact)
        if outer_tags is not None:
            tag_store.add_tags(ref.obj, outer_tags)

        return ref.obj

    raise errors.WeaveInternalError("to_arrow not implemented for: %s" % obj)


@op(
    input_type={
        "arr": types.List(),
    },
    output_type=lambda input_types: ArrowWeaveListType(input_types["arr"].object_type),
)
def list_to_arrow(arr):
    if not isinstance(arr, list):
        raise errors.WeaveTypeError("list_to_arrow expected a list, got %s" % type(arr))
    return to_arrow(arr)


def direct_add_arrow_tags(
    data: typing.Union[pa.Table, pa.Array], arrow_tags: pa.StructArray
):
    arrow_tags = recursively_encode_pyarrow_strings_as_dictionaries(arrow_tags)
    current_tags = None
    if isinstance(data, pa.Table):
        if "_tag" in data.column_names:
            current_tags = data["_tag"].combine_chunks()
    elif isinstance(data, pa.StructArray):
        if data.type.get_field_index("_tag") > -1:
            current_tags = data.field("_tag")
    if current_tags is None:
        tag_arrays = []
        tag_names = []
    else:
        tag_arrays = [current_tags.field(f.name) for f in current_tags.type]
        tag_names = [f.name for f in current_tags.type]

    for tag_field in arrow_tags.type:
        if tag_field.name in tag_names:
            existing_index = tag_names.index(tag_field.name)
            tag_arrays[existing_index] = arrow_tags.field(tag_field.name)
        else:
            tag_arrays.append(arrow_tags.field(tag_field.name))
            tag_names.append(tag_field.name)

    tag_array = pa.StructArray.from_arrays(
        tag_arrays,
        tag_names,
    )
    if isinstance(data, pa.Table):
        if current_tags is not None:
            new_value = data["_value"]
        else:
            new_value = pa.StructArray.from_arrays(
                # TODO: we shouldn't need to combine chunks, we can produce this in the
                # original chunked form for zero copy
                [c.combine_chunks() for c in data.columns],
                names=data.column_names,
            )
    elif isinstance(data, pa.StructArray):
        if current_tags is not None:
            new_value = data.field("_value")
        else:
            new_value = data
    else:
        # Else its an arrow array
        new_value = data
    return pa.StructArray.from_arrays([tag_array, new_value], ["_tag", "_value"])


def awl_add_arrow_tags(
    l: ArrowWeaveList, arrow_tags: pa.StructArray, tag_type: types.Type
):
    data = l._arrow_data
    new_value = direct_add_arrow_tags(data, arrow_tags)
    new_object_type = process_opdef_output_type.op_make_type_tagged_resolver(
        l.object_type, tag_type
    )
    return ArrowWeaveList(new_value, new_object_type, l._artifact)


def vectorized_input_types(input_types: dict[str, types.Type]) -> dict[str, types.Type]:
    prop_types: dict[str, types.Type] = {}
    for input_name, input_type in input_types.items():
        if isinstance(input_type, types.Const):
            input_type = input_type.val_type
        if isinstance(input_type, tagged_value_type.TaggedValueType) and (
            isinstance(input_type.value, ArrowWeaveListType)
            or types.is_list_like(input_type.value)
        ):
            outer_tag_type = input_type.tag
            object_type = input_type.value.object_type  # type: ignore
            if isinstance(object_type, tagged_value_type.TaggedValueType):
                new_prop_type = tagged_value_type.TaggedValueType(
                    types.TypedDict(
                        {
                            **outer_tag_type.property_types,
                            **object_type.tag.property_types,
                        }
                    ),
                    object_type.value,
                )
            else:
                new_prop_type = tagged_value_type.TaggedValueType(
                    outer_tag_type, object_type
                )
            prop_types[input_name] = new_prop_type
        elif isinstance(input_type, ArrowWeaveListType) or types.is_list_like(
            input_type
        ):
            prop_types[input_name] = input_type.object_type  # type: ignore
        else:  # is scalar
            prop_types[input_name] = input_type
    return prop_types


@dataclasses.dataclass
class VectorizedContainerConstructorResults:
    arrays: list[pa.Array]
    prop_types: dict[str, types.Type]
    max_len: int
    artifact: typing.Optional["artifacts_local.Artifact"]


def vectorized_container_constructor_preprocessor(
    input_dict: dict[str, typing.Any]
) -> VectorizedContainerConstructorResults:
    if len(input_dict) == 0:
        return VectorizedContainerConstructorResults([], {}, 0, None)
    arrays = []
    prop_types = {}
    awl_artifact = None
    for k, v in input_dict.items():
        if isinstance(v, ArrowWeaveList):
            if awl_artifact is None:
                awl_artifact = v._artifact
            if tag_store.is_tagged(v):
                list_tags = tag_store.get_tags(v)
                v = awl_add_arrow_tags(
                    v,
                    pa.array([list_tags] * len(v)),
                    types.TypeRegistry.type_of(list_tags),
                )
            prop_types[k] = v.object_type
            v = v._arrow_data
            arrays.append(arrow_as_array(v))
        else:
            prop_types[k] = types.TypeRegistry.type_of(v)
            arrays.append(v)

    array_lens = []
    for a, t in zip(arrays, prop_types.values()):
        if hasattr(a, "to_pylist"):
            array_lens.append(len(a))
        else:
            array_lens.append(0)
    max_len = max(array_lens)
    for l in array_lens:
        if l != 0 and l != max_len:
            raise errors.WeaveInternalError(
                f"Cannot create ArrowWeaveDict with different length arrays (scalars are ok): {array_lens}"
            )
    if max_len == 0:
        max_len = 1
    for i, (a, l) in enumerate(zip(arrays, array_lens)):
        if l == 0:
            arrays[i] = pa.array([a] * max_len)

    return VectorizedContainerConstructorResults(
        arrays, prop_types, max_len, awl_artifact
    )


def vectorized_list_output_type(input_types):
    element_types = vectorized_input_types(input_types).values()
    return ArrowWeaveListType(types.List(types.union(*element_types)))


@op(
    name="ArrowWeaveList-vectorizedList",
    input_type=op_args.OpVarArgs(types.Any()),
    output_type=vectorized_list_output_type,
    render_info={"type": "function"},
)
def arrow_list_(**e):
    res = vectorized_container_constructor_preprocessor(e)
    element_types = res.prop_types.values()
    concatted = pa.concat_arrays(res.arrays)
    take_ndxs = []
    for row_ndx in range(res.max_len):
        take_ndxs.extend([row_ndx + i * res.max_len for i in range(len(e))])
    values = concatted.take(pa.array(take_ndxs))
    offsets = pa.array(
        [i * len(e) for i in range(res.max_len)] + [res.max_len * len(e)]
    )
    return ArrowWeaveList(
        pa.ListArray.from_arrays(offsets, values),
        types.List(types.union(*element_types)),
        res.artifact,
    )


def _join_all_output_type(input_types):
    arr_prop_types = input_types["arrs"].object_type.object_type.property_types
    prop_types = {}
    for k in arr_prop_types.keys():
        prop_types[k] = types.List(arr_prop_types[k])
    inner_type = types.TypedDict(prop_types)
    tag_type = types.TypedDict({"joinObj": input_types["joinFn"].output_type})
    tagged_type = tagged_value_type.TaggedValueType(tag_type, inner_type)
    return ArrowWeaveListType(tagged_type)


def _all_element_keys(arrs: list) -> set[str]:
    all_element_keys: set[str] = set([])
    for arr in arrs:
        all_element_keys = all_element_keys.union(arr.object_type.property_types.keys())
    return all_element_keys


def _filter_none(arrs: list[typing.Any]) -> list[typing.Any]:
    return [a for a in arrs if a != None]


def _awl_struct_array_to_table(awl: ArrowWeaveList) -> pa.Table:
    assert isinstance(awl.object_type, types.TypedDict)
    columns = list(awl.object_type.property_types.keys())
    arrays = [awl._arrow_data.field(k) for k in columns]
    return pa.Table.from_arrays(arrays, columns)


@op(
    name="ArrowWeaveList-joinAll",
    input_type={
        "arrs": types.List(types.optional(ArrowWeaveListType(types.TypedDict({})))),
        "joinFn": lambda input_types: types.Function(
            {"row": input_types["arrs"].object_type.object_type}, types.Any()
        ),
    },
    output_type=_join_all_output_type,
)
def join_all(arrs, joinFn, outer: bool):
    # This is a pretty complicated op. See list.ts for the original implementation

    # First, filter out Nones
    arrs = _filter_none(arrs)

    # If nothing remains, simply return.
    if len(arrs) == 0:
        return ArrowWeaveList(pa.array([]), types.TypedDict({}))

    # Execute the joinFn on each of the arrays
    arrs_keys = [
        arrow_as_array(_apply_fn_node(arr, joinFn)._arrow_data) for arr in arrs
    ]

    # Get the union of all the keys of all the elements
    all_element_keys = _all_element_keys(arrs)
    arrs_as_tables = [_awl_struct_array_to_table(arr) for arr in arrs]
    keyed_tables = []
    for table, arrs_keys in zip(arrs_as_tables, arrs_keys):
        keyed_table = table.add_column(0, "__joinobj__", arrs_keys).filter(
            pc.invert(pc.is_null(pc.field("__joinobj__")))
        )
        keyed_tables.append(keyed_table)

    # Iteratively join in all the tables
    res = keyed_tables[0]
    join_type = "full outer" if outer else "inner"
    join_col_key = "__joinobj__"
    for t_ndx in range(1, len(keyed_tables)):
        r_suffix = f"__t_{t_ndx}__"
        res = res.join(
            keyed_tables[t_ndx],
            [join_col_key],
            left_suffix="",
            right_suffix=r_suffix,
            join_type=join_type,
            coalesce_keys=False,
        )
        right_join_col_key = f"{join_col_key}{r_suffix}"
        join_col_data = pc.coalesce(
            res.column(join_col_key), res.column(right_join_col_key)
        )
        # Drop duplicate column
        res = res.drop([join_col_key, right_join_col_key])
        res = res.add_column(0, join_col_key, join_col_data)

    # Combine the table into a single result
    final_columns = []
    num_inputs = len(arrs)
    res_len = len(res)
    for shared_column_name in all_element_keys:
        concatted = pa.concat_arrays(
            [arrow_as_array(res.column(shared_column_name))]
            + [
                arrow_as_array(res.column(shared_column_name + f"__t_{i}__"))
                for i in range(1, num_inputs)
            ]
        )
        take_ndxs = (
            np.arange(num_inputs * res_len).reshape((num_inputs, res_len)).ravel("F")
        )
        values = concatted.take(take_ndxs)
        offsets = np.arange(res_len + 1) * num_inputs
        combined = pa.ListArray.from_arrays(offsets, values)
        final_columns.append(combined)
    final_table = pa.Table.from_arrays(final_columns, list(all_element_keys))

    untagged_result: ArrowWeaveList = ArrowWeaveList(
        final_table,
        None,
        arrs[0]._artifact,
    )

    return awl_add_arrow_tags(
        untagged_result,
        pa.StructArray.from_arrays(
            [res.column(join_col_key).combine_chunks()], names=["joinObj"]
        ),
        types.TypedDict({"joinObj": joinFn.type}),
    )


def vectorized_arrow_pick_output_type(input_types):
    inner_type = types.union(*list(input_types["self"].property_types.values()))
    if isinstance(input_types["key"], ArrowWeaveListType):
        return ArrowWeaveListType(inner_type)
    else:
        return types.List(inner_type)


# Combining both list and arrow into the same op since dispatch operates on the
# first input, and the difference would only be in the second input
@op(
    name="_vectorized_list_like-pick",
    input_type={
        "self": types.TypedDict({}),
        "key": types.union(
            ArrowWeaveListType(types.String()), types.List(types.String())
        ),
    },
    output_type=vectorized_arrow_pick_output_type,
)
def vectorized_arrow_pick(self, key):
    if isinstance(key, list):
        return [self.get(k, None) for k in key]
    de = arrow_as_array(key._arrow_data_asarray_no_tags()).dictionary_encode()
    new_dictionary = pa.array(
        [self.get(key, None) for key in de.dictionary.to_pylist()]
    )
    new_indices = de.indices
    new_array = pa.DictionaryArray.from_arrays(new_indices, new_dictionary)
    result = new_array.dictionary_decode()
    return ArrowWeaveList(
        result,
    )<|MERGE_RESOLUTION|>--- conflicted
+++ resolved
@@ -1327,12 +1327,11 @@
                         inputs,
                         manually_map_inputs,
                     )
-<<<<<<< HEAD
                     message = f"Encountered non-dispatchable op ({node.from_op.name}) during vectorization. \
                         Vectorized inputs are {new_inputs}. This is likely due to vectorization path of the function\
                             not leading to the first parameter. Bailing out to manual mapping"
                     util.capture_exception_with_sentry_if_available(
-                        message, [node.from_op.name]
+                        errors.WeaveVectorizationError(message), [node.from_op.name]
                     )
                     return res
                 return op.lazy_call(**new_inputs)
@@ -1353,43 +1352,6 @@
             new_node = vectorize_output_node(node)
             already_vectorized_nodes.add(new_node)
             return new_node
-=======
-                    if op is None:
-                        # If we hit this, then it means our vectorization has
-                        # created inputs which have no matching op. For example,
-                        # if we are doing a pick operation and the key is a
-                        # vectorized VarNode. This happens when picking a run
-                        # color using a vectorized list of runs for a table
-                        # (since pick(dict, list<string>) is not implemented).
-                        # This can happen for other ops like `add` and `mul` as
-                        # well (imagine `row => 1 + row`)
-                        #
-                        # In order to safely handle this case, we need to simply map
-                        # the original op over all the vectorized inputs.
-                        manually_map_inputs = [
-                            k
-                            for k, v in inputs.items()
-                            if id(orig_node.from_op.inputs[k]) != id(v)
-                            and (
-                                _type_is_assignable_to_awl_list(v.type)
-                                or _type_is_assignable_to_awl_list(v.type)
-                            )
-                        ]
-                        res = _create_manually_mapped_op(
-                            orig_node.from_op.name,
-                            orig_node.type,
-                            inputs,
-                            manually_map_inputs,
-                        )
-                        message = f"Encountered non-dispatchable op ({node.from_op.name}) during vectorization. \
-                            Vectorized inputs are {new_inputs}. This is likely due to vectorization path of the function\
-                                not leading to the first parameter. Bailing out to manual mapping"
-                        util.capture_exception_with_sentry_if_available(
-                            errors.WeaveVectorizationError(message), [node.from_op.name]
-                        )
-                        return res
-                    return op.lazy_call(**new_inputs)
->>>>>>> d4ba9e4f
         elif isinstance(node, graph.VarNode):
             # Vectorize variable
             if with_respect_to is None or any(
