--- conflicted
+++ resolved
@@ -355,7 +355,6 @@
     ]
 
 
-<<<<<<< HEAD
 def _make_empty_table_rows(fake_wandb):
     table = wandb.Table(
         columns=["id", "label", "score"],
@@ -463,7 +462,8 @@
     rows = _make_empty_table_rows(fake_wandb)
     grouped = rows.groupby(lambda row: weave.ops.dict_(label=row["label"]))
     assert weave.use(grouped) == []
-=======
+
+
 def test_symbols_in_name(fake_wandb):
     columns = ["id", "label", "score"]
     data = [
@@ -487,5 +487,4 @@
     )
     assert weave.use(table_1_rows).to_pylist_notags() == [
         dict(zip(columns, row)) for row in data
-    ]
->>>>>>> 1c23b9f4
+    ]