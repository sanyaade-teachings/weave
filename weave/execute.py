--- conflicted
+++ resolved
@@ -119,15 +119,12 @@
                 ):
                     report = execute_forward_node(fg, forward_node, no_cache=no_cache)
             except:
-<<<<<<< HEAD
-=======
                 import traceback
 
                 logging.info(
                     "Exception during execution of: %s\n%s"
                     % (str(forward_node.node), traceback.format_exc())
                 )
->>>>>>> 18d995ee
                 raise
             finally:
                 if span is not None:
