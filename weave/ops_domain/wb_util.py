import typing
from urllib import parse
from .. import weave_types as types
from .. import decorator_type


from . import table
from .. import artifact_fs

from dataclasses import dataclass


from ..artifact_wandb import (
    WandbArtifact,
    WeaveWBLoggedArtifactURI,
)

from . import history
from ..runfiles_wandb import WeaveWBRunFilesURI, WandbRunFiles


@dataclass
class RunPath:
    entity_name: str
    project_name: str
    run_name: str


# Avoiding name collision with PanelHistogram ('histogram') for now.
@decorator_type.type()
class WbHistogram:
    bins: list[float]
    values: list[int]


def filesystem_artifact_file_from_artifact_path(artifact_path: str):
    uri = WeaveWBLoggedArtifactURI.parse(artifact_path)
    artifact = WandbArtifact(uri=uri, name=uri.name)
    file_path = uri.path
    if file_path is None:
        raise ValueError("Artifact path must contain a file path")
    return artifact_fs.FilesystemArtifactFile(artifact, file_path)


def filesystem_runfiles_from_run_path(run_path: RunPath, file_path: str):
    uri = WeaveWBRunFilesURI(
        f"{run_path.entity_name}/{run_path.project_name}/{run_path.run_name}",
        None,
        run_path.entity_name,
        run_path.project_name,
        run_path.run_name,
    )
    runfiles = WandbRunFiles(name=uri.name, uri=uri)
    return runfiles.path_info(file_path)


def process_run_dict_obj(run_dict, run_path: typing.Optional[RunPath] = None):
    return {
        k: _process_run_dict_item(v, run_path)
        for k, v in run_dict.items()
        if k != "_wandb"
    }


def escape_artifact_path(artifact_path: str) -> str:
    prefix = "wandb-client-artifact://"
    if artifact_path.startswith(prefix):
        artifact_path = artifact_path[len(prefix) :]
        if ":" in artifact_path:
            name, version_path = artifact_path.split(":", 1)
            version, path = version_path.split("/", 1)
        else:
            version = None
            name, path = artifact_path.split("/", 1)
        path = parse.quote(path, safe="")
        version_string = f":{version}" if version is not None else ""
        artifact_path = f"{prefix}{name}{version_string}/{path}"
    return artifact_path


def _process_run_dict_item(val, run_path: typing.Optional[RunPath] = None):
    if isinstance(val, dict) and "_type" in val:
        if val["_type"] == "histogram":
            if "packedBins" in val:
                bins = []
                bin_min = val["packedBins"]["min"]
                for i in range(val["packedBins"]["count"]):
                    bins.append(bin_min)
                    bin_min += val["packedBins"]["size"]
            else:
                bins = val["bins"]
            return WbHistogram(
                bins=bins,
                values=val["values"],
            )
        if val["_type"] == "table-file":
            if "artifact_path" in val:
                artifact_path = escape_artifact_path(val["artifact_path"])
                return filesystem_artifact_file_from_artifact_path(artifact_path)
            elif "path" in val and run_path is not None:
                return filesystem_runfiles_from_run_path(run_path, val["path"])

<<<<<<< HEAD
        if val["_type"] == "joined-table" or val["_type"] == "partitioned-table":
=======
        if val["_type"] in ["joined-table", "partitioned-table"]:
>>>>>>> bed35957
            return filesystem_artifact_file_from_artifact_path(val["artifact_path"])

        if val["_type"] == "image-file" and run_path is not None:
            from . import ImageArtifactFileRef

            fs_artifact_file = filesystem_runfiles_from_run_path(run_path, val["path"])
            return ImageArtifactFileRef(
                fs_artifact_file.artifact,
                fs_artifact_file.path,
                format=val["format"],
                width=val["width"],
                height=val["height"],
                sha256=val["sha256"],
            )
        if val["_type"] == "wb_trace_tree":
            from .trace_tree import WBTraceTree

            return WBTraceTree(
                root_span_dumps=val.get("root_span_dumps"),  # type: ignore
                model_dict_dumps=val.get("model_dict_dumps"),
                model_hash=val.get("model_hash"),
            )

    return val


def process_run_dict_type(run_dict):
    return types.TypedDict(
        {
            k: _process_run_dict_item_type(v)
            for k, v in run_dict.items()
            if k != "_wandb"
        }
    )


def _process_run_dict_item_type(val):
    if isinstance(val, dict):
        type_count = {"type": val.get("_type", None)}
        type = history.history_key_type_count_to_weave_type(type_count)
        if type != types.UnknownType():
            return type
    return types.TypeRegistry.type_of(val)<|MERGE_RESOLUTION|>--- conflicted
+++ resolved
@@ -100,11 +100,7 @@
             elif "path" in val and run_path is not None:
                 return filesystem_runfiles_from_run_path(run_path, val["path"])
 
-<<<<<<< HEAD
-        if val["_type"] == "joined-table" or val["_type"] == "partitioned-table":
-=======
         if val["_type"] in ["joined-table", "partitioned-table"]:
->>>>>>> bed35957
             return filesystem_artifact_file_from_artifact_path(val["artifact_path"])
 
         if val["_type"] == "image-file" and run_path is not None:
