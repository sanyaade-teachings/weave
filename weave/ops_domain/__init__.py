# TODO: split this into multiple files like we do in the JS version
import functools
import json
import typing

from wandb.apis import public as wandb_api


# Can't import this here, since it relies on panels. It needs
# to go in ecosystem.
# TODO: move this to ecosystem
# from .run_segment import RunSegment, run_segment_render
<<<<<<< HEAD
from ..api import op, weave_class, type as weave_type
=======
from .. import safe_cache
from ..api import op, weave_class
>>>>>>> 420d7634
from .. import weave_types as types
from . import wbartifact
from . import file_wbartifact
from .wbmedia import *
from .. import errors
from .. import artifacts_local
from ..wandb_api import wandb_public_api
from ..language_features.tagging import make_tag_getter_op


class OrgType(types._PlainStringNamedType):
    name = "org"


@weave_type("link")
class Link:
    pass


@weave_type("date")
class Date:
    pass


@weave_type("user")
class User:
    @op(name="user-link")
    def link(self) -> Link:
        # TODO
        return Link()


@weave_type("entity")
class Entity:
    _name: str

    @op(name="entity-name")
    def name(self) -> str:
        return self.name

    @op(name="entity-link")
    def link(self) -> Link:
        # TODO
        return Link()


class ProjectType(types._PlainStringNamedType):
    name = "project"
    instance_classes = wandb_api.Project
    instance_class = wandb_api.Project

    def instance_to_dict(self, obj):
        return {"entity_name": obj.entity, "project_name": obj.name}

    def instance_from_dict(self, d):
        api = wandb_public_api()
        return api.project(name=d["project_name"], entity=d["entity_name"])


# This is very helpful when deserializing runs which have been
# serialized. Without caching here, the mappers end up loading
# the run for every tagged cell in the table!
@safe_cache.safe_lru_cache(1000)
def _memoed_get_run(run_uri):
    import time

    print("%s: RUN INSTANCE FROM DICT" % time.time())
    api = wandb_public_api()
    run = api.run(run_uri)
    print("%s: DONE RUN INSTANCE FROM DICT" % time.time())
    return run


class RunType(types._PlainStringNamedType):
    name = "run"

    instance_classes = wandb_api.Run
    instance_class = wandb_api.Run

    def instance_to_dict(self, obj):
        return {
            "entity_name": obj._entity,
            "project_name": obj.project,
            "run_id": obj.id,
        }

    def instance_from_dict(self, d):
        return _memoed_get_run("{entity_name}/{project_name}/{run_id}".format(**d))


class ArtifactType(types._PlainStringNamedType):
    name = "artifact"
    instance_classes = wandb_api.ArtifactCollection
    instance_class = wandb_api.ArtifactCollection

    def instance_to_dict(self, obj):
        # TODO: I'm here, trying to serialize/deserialize Artifact
        return {
            "entity_name": obj.entity,
            "project_name": obj.project,
            "artifact_type_name": obj.type,
            "artifact_name": obj.name,
        }

    def instance_from_dict(self, d):
        api = wandb_public_api()
        return api.artifact_type(
            d["artifact_type_name"], project=f"{d['entity_name']}/{d['project_name']}"
        ).collection(d["artifact_name"])


class ArtifactVersionsType(types.Type):
    name = "projectArtifactVersions"
    instance_classes = wandb_api.ArtifactVersions
    instance_class = wandb_api.ArtifactVersions

    def instance_to_dict(self, obj):
        # TODO: I'm here, trying to serialize/deserialize Artifact
        return {
            "entity_name": obj.entity,
            "project_name": obj.project,
            "artifact_type_name": obj.type,
            "artifact_name": obj.collection_name,
        }

    def instance_from_dict(self, d):
        api = wandb_public_api()
        return api.artifact_versions(
            d["artifact_type_name"],
            f"{d['entity_name']}/{d['project_name']}/{d['artifact_name']}",
        )


def process_summary_obj(val):
    if isinstance(val, dict) and "_type" in val and val["_type"] == "table-file":
        return TableClientArtifactFileRef(val["artifact_path"])
    return val


def process_summary_type(val):
    if isinstance(val, dict) and "_type" in val and val["_type"] == "table-file":
        return TableClientArtifactFileRef.WeaveType()
    return types.TypeRegistry.type_of(val)


@op(render_info={"type": "function"})
def refine_summary_type(run: wandb_api.Run) -> types.Type:
    return types.TypedDict(
        {k: process_summary_type(v) for k, v in run.summary._json_dict.items()}
    )


@weave_class(weave_type=RunType)
class WBRun:
    @op()
    # @staticmethod  # TODO: doesn't work
    def jobtype(run: wandb_api.Run) -> str:
        return run.jobType

    @op()
    def name(run: wandb_api.Run) -> str:
        return run.name

    @op(name="run-link")
    def link(run: wandb_api.Run) -> Link:
        # TODO
        return Link()

    @op()
    def id(run: wandb_api.Run) -> str:
        return run.id

    @op(refine_output_type=refine_summary_type)
    def summary(run: wandb_api.Run) -> dict[str, typing.Any]:
        return {k: process_summary_obj(v) for k, v in run.summary._json_dict.items()}

    @op(name="run-usedArtifactVersions")
    def used_artifact_versions(run: wandb_api.Run) -> wandb_api.ArtifactVersions:
        return run.used_artifacts()


@dataclasses.dataclass(frozen=True)
class RunsType(types.Type):
    name = "runs"

    instance_classes = wandb_api.Runs
    instance_class = wandb_api.Runs

    object_type: types.Type = RunType()

    def instance_to_dict(self, obj):
        return {
            "entity_name": obj.entity,
            "project_name": obj.project,
        }

    def instance_from_dict(self, d):
        api = wandb_public_api()
        return api.runs("{entity_name}/{project_name}".format(**d), per_page=500)

    @classmethod
    def from_dict(cls, d):
        return cls()


@weave_class(weave_type=RunsType)
class RunsOps:
    @op()
    def count(self: wandb_api.Runs) -> int:
        return len(self)

    @op(
        output_type=types.List(RunType()),
    )
    def limit(self: wandb_api.Runs, limit: int):
        runs: list[wandb_api.Run] = []
        for run in self:
            if len(runs) >= limit:
                break
            runs.append(run)

        return runs


class ArtifactsType(types.Type):
    name = "artifacts"
    instance_classes = wandb_api.ProjectArtifactCollections
    instance_class = wandb_api.ProjectArtifactCollections

    @property
    def object_type(self):
        return ArtifactType()

    def instance_to_dict(self, obj):
        return {
            "entity_name": obj.entity,
            "project_name": obj.project,
            "artifact_type_name": obj.type_name,
        }

    def instance_from_dict(self, d):
        api = wandb_public_api()
        return api.artifact_type(
            d["artifact_type_name"], project=f"{d['entity_name']}/{d['project_name']}"
        ).collections()


@weave_class(weave_type=ArtifactsType)
class ArtifactsOps:
    @op()
    def count(self: wandb_api.ProjectArtifactCollections) -> int:
        return len(self)

    @op()
    def __getitem__(
        self: wandb_api.ProjectArtifactCollections, index: int
    ) -> wandb_api.ArtifactCollection:
        return self[index]


@weave_class(weave_type=ArtifactVersionsType)
class ArtifactVersionsOps:
    @op()
    def count(self: wandb_api.ArtifactVersions) -> int:
        return len(self)

    @op()
    def __getitem__(
        self: wandb_api.ArtifactVersions, index: int
    ) -> artifacts_local.WandbArtifact:
        wb_artifact = self[index]
        return artifacts_local.WandbArtifact.from_wb_artifact(wb_artifact)


class ArtifactTypeType(types._PlainStringNamedType):
    name = "artifactType"
    instance_classes = wandb_api.ArtifactType
    instance_class = wandb_api.ArtifactType

    def instance_to_dict(self, obj):
        # TODO: I'm here, trying to serialize/deserialize Artifact
        return {
            "entity_name": obj.entity,
            "project_name": obj.project,
            "artifact_type_name": obj.type,
        }

    def instance_from_dict(self, d):
        api = wandb_public_api()
        return api.artifact_type(
            d["artifact_type_name"], project=f"{d['entity_name']}/{d['project_name']}"
        )


@weave_class(weave_type=ArtifactTypeType)
class ArtifactTypeOps:
    @op(name="artifactType-name")
    def name(artifactType: wandb_api.ArtifactType) -> str:
        # Hacking to support mapped call here. WeaveJS autosuggest uses it
        # TODO: True mapped call support
        if isinstance(artifactType, wandb_api.ProjectArtifactTypes):
            return [at.name for at in artifactType]  # type: ignore
        return artifactType.type

    @op(name="artifactType-artifacts")
    def artifacts(
        artifactType: wandb_api.ArtifactType,
    ) -> wandb_api.ProjectArtifactCollections:
        return artifactType.collections()


class ProjectArtifactTypesType(types.Type):
    name = "projectArtifactTypes"

    instance_classes = wandb_api.ProjectArtifactTypes
    instance_class = wandb_api.ProjectArtifactTypes

    @property
    def object_type(self):
        return RunType()

    def instance_to_dict(self, obj):
        return {
            "entity_name": obj.entity,
            "project_name": obj.project,
        }

    def instance_from_dict(self, d):
        api = wandb_public_api()
        return api.project("{entity_name}/{project_name}".format(**d)).artifacts_types()


@weave_class(weave_type=ArtifactType)
class ArtifactOps:
    @op(name="artifact-type")
    def type_(artifact: wandb_api.ArtifactCollection) -> wandb_api.ArtifactType:
        api = wandb_public_api()
        return api.artifact_type(
            artifact.type, project=f"{artifact.entity}/{artifact.project}"
        )

    # :( Since we mixin with nodes (include VarNode), name collides.
    # TODO: Fix this is no good.
    @op(name="artifact-name")
    def name_(artifact: wandb_api.ArtifactCollection) -> str:
        return artifact.name

    @op(name="artifact-description")
    def description(artifact: wandb_api.ArtifactCollection) -> str:
        # TODO
        return ""

    @op(name="artifact-versions")
    def versions(artifact: wandb_api.ArtifactCollection) -> wandb_api.ArtifactVersions:
        return artifact.versions()

    @op(name="artifact-createdAt")
    def createdAt(artifact: wandb_api.ArtifactCollection) -> Date:
        # TODO:
        return None  # type: ignore

    @op(name="artifact-id")
    def id(artifact: wandb_api.ArtifactCollection) -> str:
        return artifact.id

    @op(name="artifact-isPortfolio")
    def is_portfolio(artifact: wandb_api.ArtifactCollection) -> bool:
        # TODO: needs to be patched with custom query.
        return False


@weave_class(weave_type=ProjectType)
class Project:
    @op()
    # @staticmethod  # TODO: doesn't work
    def name(project: wandb_api.Project) -> str:
        return project.name

    @op(name="project-link")
    def link(self) -> Link:
        # TODO
        return Link()

    @op(name="project-entity")
    def entity(project: wandb_api.Project) -> Entity:
        return Entity(project.entity)

    @op()
    def artifacts(
        project: wandb_api.Project,
    ) -> typing.List[wandb_api.ArtifactCollection]:
        api = wandb_public_api()
        return [
            col
            for at in api.artifact_types(project=f"{project.entity}/{project.name}")
            for col in at.collections()
        ]

    @op(name="project-artifactTypes")
    def artifact_types(project: wandb_api.Project) -> wandb_api.ProjectArtifactTypes:
        return project.artifacts_types()

    @op(name="project-artifactType")
    def artifact_type(
        project: wandb_api.Project, artifactType: str
    ) -> wandb_api.ArtifactType:
        api = wandb_public_api()
        return api.artifact_type(
            artifactType, project=f"{project.entity}/{project.name}"
        )

    @op(name="project-artifactVersion")
    def artifact_version(
        project: wandb_api.Project, artifactName: str, artifactVersionAlias: str
    ) -> artifacts_local.WandbArtifact:
        wb_artifact = wandb_public_api().artifact(
            "%s/%s/%s:%s"
            % (project.entity, project.name, artifactName, artifactVersionAlias)
        )
        return artifacts_local.WandbArtifact.from_wb_artifact(wb_artifact)

    @op()
    def runs(project: wandb_api.Project) -> wandb_api.Runs:
        import wandb

        api = wandb_public_api()
        return api.runs(path="%s/%s" % (project.entity, project.name), per_page=500)

    @op(name="project-filteredRuns")
    def filtered_runs(
        project: wandb_api.Project, filter: str, order: str
    ) -> wandb_api.Runs:
        import wandb

        api = wandb_public_api()
        return api.runs(
            path="%s/%s" % (project.entity, project.name),  # type: ignore
            filters=json.loads(filter),
            order=order,
            per_page=500,
        )


@op(name="root-project")
def root_project(entityName: str, projectName: str) -> wandb_api.Project:
    return wandb_public_api().project(name=projectName, entity=entityName)


@op(name="root-entity")
def root_entity(entityName: str) -> Entity:
    return Entity(entityName)


project_tag_getter_op = make_tag_getter_op.make_tag_getter_op(
    "project", ProjectType(), op_name="tag-project"
)

run_tag_getter_op = make_tag_getter_op.make_tag_getter_op(
    "run", RunType(), op_name="tag-run"
)


# We don't have proper `wandb` SDK classes for these types so we use object types for now
@weave_type("artifactAlias")
class ArtifactAlias:
    _alias: str

    @op(name="artifactAlias-alias")
    def alias(self) -> str:
        return self._alias

    @op(name="artifactAlias-artifact")
    def artifact(self) -> wandb_api.ArtifactCollection:
        # TODO
        return None


@op(name="project-artifact")
def project_artifact(
    project: wandb_api.Project, artifactName: str
) -> wandb_api.ArtifactCollection:
    # TODO: needs to be patched with custom query (to get type)
    return wandb_api.ArtifactCollection(
        wandb_public_api().client,
        project.entity,
        project.name,
        artifactName,
        "run_table",
    )


@weave_type("artifactMembership")
class ArtifactCollectionMembership:
    artifactCollection: wandb_api.ArtifactCollection
    aliasName: str


@op(name="artifactMembership-versionIndex")
def artifact_membership_version_index(
    artifactMembership: ArtifactCollectionMembership,
) -> int:
    # TODO: needs to be patched with custom query.
    return 0


@op(name="artifactMembership-aliases")
def artifact_membership_aliases(
    artifactMembership: ArtifactCollectionMembership,
) -> list[ArtifactAlias]:
    # TODO: Need a query
    return []


@op(name="artifactMembership-collection")
def artifact_membership_collection(
    artifactMembership: ArtifactCollectionMembership,
) -> wandb_api.ArtifactCollection:
    # TODO: Need a query
    return None


@op(name="artifact-memberships")
def artifact_memberships(
    artifact: wandb_api.ArtifactCollection,
) -> list[ArtifactCollectionMembership]:
    # TODO: THIS IS WRONG AND DOES NOT HANDLE PORTFOLIOS CORRECTLY
    return [
        ArtifactCollectionMembership(artifact, f"v{v._version_index}")
        for v in artifact.versions()
    ]


@op(name="artifact-membershipForAlias")
def artifact_membership_for_alias(
    artifact: wandb_api.ArtifactCollection, aliasName: str
) -> ArtifactCollectionMembership:
    return ArtifactCollectionMembership(
        artifactCollection=artifact, aliasName=aliasName
    )


@op(name="artifact-lastMembership")
def artifact_last_membership(
    artifact: wandb_api.ArtifactCollection,
) -> ArtifactCollectionMembership:
    # TODO: needs to be patched with custom query.
    return ArtifactCollectionMembership(artifact, "latest")


@op(name="artifactMembership-artifactVersion")
def artifact_membership_version(
    artifactMembership: ArtifactCollectionMembership,
) -> artifacts_local.WandbArtifact:
    wb_artifact = wandb_public_api().artifact(
        "%s/%s/%s:%s"
        % (
            artifactMembership.artifactCollection.entity,
            artifactMembership.artifactCollection.project,
            artifactMembership.artifactCollection.name,
            artifactMembership.aliasName,
        )
    )
    return artifacts_local.WandbArtifact.from_wb_artifact(wb_artifact)


@op(name="artifactVersion-createdBy")
def artifact_version_created_by(
    artifactVersion: artifacts_local.WandbArtifact,
) -> wandb_api.Run:
    # TODO: this needs a query.
    return None


@op(name="artifactVersion-isWeaveObject")
def artifact_version_is_weave_object(
    artifactVersion: artifacts_local.WandbArtifact,
) -> bool:
    # TODO: this needs a query.
    return False


@op(name="artifact-aliases")
def artifact_aliases(artifact: wandb_api.ArtifactCollection) -> list[ArtifactAlias]:
    # TODO
    return []


@op(name="artifactVersion-aliases")
def artifact_version_aliases(
    artifactVersion: artifacts_local.WandbArtifact,
) -> list[ArtifactAlias]:
    # TODO
    return []


@op(name="artifactVersion-artifactCollections")
def artifact_version_size(
    artifactVersion: artifacts_local.WandbArtifact,
) -> list[wandb_api.ArtifactCollection]:
    # TODO
    return []


@op(name="artifactVersion-memberships")
def artifact_version_memberships(
    artifactVersion: artifacts_local.WandbArtifact,
) -> list[ArtifactCollectionMembership]:
    # TODO
    return []


@op(name="artifactVersion-createdByUser")
def artifact_version_created_by_user(
    artifactVersion: artifacts_local.WandbArtifact,
) -> User:
    # TODO
    return None  # type: ignore


@op(name="artifactVersion-usedBy")
def artifact_version_used_by(
    artifactVersion: artifacts_local.WandbArtifact,
) -> list[wandb_api.Run]:
    return artifactVersion._saved_artifact.used_by()


@op(name="entity-portfolios")
def entity_portfolios(entity: Entity) -> wandb_api.ArtifactCollection:
    # TODO
    return []


@op(name="artifact-project")
def artifact_project(artifact: wandb_api.ArtifactCollection) -> wandb_api.Project:
    return wandb_public_api().project(artifact.project, artifact.entity)


@op(name="none-coalesce")
def none_coalesce(a: typing.Any, b: typing.Any) -> typing.Any:
    # TODO:
    return a or b<|MERGE_RESOLUTION|>--- conflicted
+++ resolved
@@ -10,12 +10,8 @@
 # to go in ecosystem.
 # TODO: move this to ecosystem
 # from .run_segment import RunSegment, run_segment_render
-<<<<<<< HEAD
 from ..api import op, weave_class, type as weave_type
-=======
 from .. import safe_cache
-from ..api import op, weave_class
->>>>>>> 420d7634
 from .. import weave_types as types
 from . import wbartifact
 from . import file_wbartifact
