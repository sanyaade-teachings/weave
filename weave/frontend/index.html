--- conflicted
+++ resolved
@@ -88,16 +88,11 @@
         animation: 4s ease-out infinite logo-animation;
       }
     </style>
-<<<<<<< HEAD
     <link rel="stylesheet" href="https://fonts.googleapis.com/css?family=Roboto:300,400,500,700&display=swap" />
     <link rel="stylesheet" href="https://fonts.googleapis.com/icon?family=Material+Icons" />
 
-    <script type="module" crossorigin src="/__frontend/assets/index.263b13e0.js"></script>
-    <link rel="stylesheet" href="/__frontend/assets/index.f854bf58.css">
-=======
-    <script type="module" crossorigin src="/__frontend/assets/index.5882d6cd.js"></script>
-    <link rel="stylesheet" href="/__frontend/assets/index.a8a4e102.css">
->>>>>>> 61ff3908
+    <script type="module" crossorigin src="/__frontend/assets/index.0e6ef96a.js"></script>
+    <link rel="stylesheet" href="/__frontend/assets/index.2a7208b8.css">
   </head>
 
   <body id="weave-body">
