<!DOCTYPE html>
<!--
  We disable Google Translate because it does not play well with React 16
  See https://github.com/facebook/react/issues/11538
-->
<html lang="en" class="notranslate">
  <head>
    <!-- anti-flicker snippet for Google Optimize -->
    <style>
      .async-hide {
        opacity: 0 !important;
      }
      #weave-body {
        overflow: hidden;
      }
    </style>
    <meta name="robots" content="max-image-preview:large" />
    <!--ROBOTS_TAG_PLACEHOLDER-->
    <meta charset="utf-8" />
    <meta name="viewport" content="width=device-width, initial-scale=1" />
    <meta name="theme-color" content="#000000" />
    <meta name="functions-insert-dynamic-og" />
    <meta name="functions-insert-dynamic-meta" />
    <meta name="referrer" content="no-referrer-when-downgrade" />
    <link rel="icon" href="/__frontend/favicon.ico" />
    <title>Weave Panel</title>
<<<<<<< HEAD
    <script type="module" crossorigin src="/__frontend/assets/index.187fa443.js"></script>
=======
    <script type="module" crossorigin src="/__frontend/assets/index.6e323b66.js"></script>
>>>>>>> 87d43ade
    <link rel="stylesheet" href="/__frontend/assets/index.c2aa6f39.css">
  </head>

  
  <body id="weave-body">
    <div id="root"></div>

    
  </body>
</html><|MERGE_RESOLUTION|>--- conflicted
+++ resolved
@@ -24,11 +24,7 @@
     <meta name="referrer" content="no-referrer-when-downgrade" />
     <link rel="icon" href="/__frontend/favicon.ico" />
     <title>Weave Panel</title>
-<<<<<<< HEAD
-    <script type="module" crossorigin src="/__frontend/assets/index.187fa443.js"></script>
-=======
     <script type="module" crossorigin src="/__frontend/assets/index.6e323b66.js"></script>
->>>>>>> 87d43ade
     <link rel="stylesheet" href="/__frontend/assets/index.c2aa6f39.css">
   </head>
 
