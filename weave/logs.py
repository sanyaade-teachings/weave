import json
import dataclasses
import enum
import pathlib
import warnings
import os
import pathlib
import logging
import logging.config
from logging.handlers import WatchedFileHandler
from flask.logging import wsgi_errors_stream
from pythonjsonlogger import jsonlogger
import typing
import warnings

from . import environment


class LogFormat(enum.Enum):
    PRETTY = "pretty"
    DATADOG = "datadog"


@dataclasses.dataclass
class LogSettings:
    format: LogFormat
    level: str


default_log_format = "[%(asctime)s] %(levelname)s in %(module)s (Thread Name: %(threadName)s): %(message)s"


def get_logdir() -> typing.Optional[str]:
    logdir = "/tmp/weave/log"
    try:
        pathlib.Path(logdir).mkdir(exist_ok=True, parents=True)
    except OSError:
        warnings.warn(
            f"weave: Unable make log dir '{logdir}'. Filesystem logging will be disabled for "
            f"the remainder of this session. To enable filesystem logging, ensure the path is writable "
            f"and restart the server."
        )
        return None
    return logdir


def get_logfile_path(logfile_path: str) -> typing.Optional[str]:
    logdir = get_logdir()
    if logdir is None:
        return None
    full_path = pathlib.Path(logdir) / logfile_path
    try:
        full_path.touch()
    except OSError:
        warnings.warn(
            f"weave: Unable to touch logfile at '{full_path}'. Filesystem logging will be disabled for "
            f"the remainder of this session. To enable filesystem logging, ensure the path is writable "
            f"and restart the server."
        )
        return None
    return str(full_path)


def default_log_filename() -> typing.Optional[str]:
    pid = os.getpid()
    return get_logfile_path(f"{pid}.log")


def env_log_level() -> typing.Any:
    # Default to only showing ERROR logs, unless otherwise specified
    default_level = "ERROR"
    if os.environ.get("WEAVE_SERVER_ENABLE_LOGGING"):
        default_level = "INFO"
    level = os.environ.get("WEAVE_LOG_LEVEL", default_level)
    return logging.getLevelName(level)


def silence_mpl() -> None:
    mpl_logger = logging.getLogger("matplotlib")
    if mpl_logger:
        mpl_logger.setLevel(logging.CRITICAL)


def set_global_log_level(level: int) -> None:
    # Unused, but runs through all existing loggers and sets their level to the given level
    root_logger = logging.getLogger()
    root_logger.setLevel(level)
    for logger_name in logging.Logger.manager.loggerDict:
        logger = logging.getLogger(logger_name)
        logger.setLevel(level)


def print_handlers(logger: logging.Logger) -> None:
    # For debugging
    print(f"Handlers for logger '{logger.name}':")
    for handler in logger.handlers:
        print(f"  {handler}")


def print_all_handlers() -> None:
    # For debugging
    root_logger = logging.getLogger()
    print_handlers(root_logger)

    for logger_name in logging.Logger.manager.loggerDict:
        logger = logging.getLogger(logger_name)
        print_handlers(logger)


<<<<<<< HEAD
=======
class WeaveJSONEncoder(jsonlogger.JsonEncoder):
    def default(self, obj: typing.Any) -> typing.Any:
        if obj is None:
            # This is needed because datadog strips keys with null values from logs
            return "<<_WEAVE_NONE_>>"
        return super().default(obj)


>>>>>>> d4a1a48e
def setup_handler(hander: logging.Handler, settings: LogSettings) -> None:
    level = logging.getLevelName(settings.level)
    formatter = logging.Formatter(default_log_format)
    if settings.format == LogFormat.DATADOG:
        formatter = jsonlogger.JsonFormatter(
            "%(levelname)s [%(name)s] [%(filename)s:%(lineno)d] "
            "[dd.trace_id=%(dd.trace_id)s dd.span_id=%(dd.span_id)s] %(message)s",
            timestamp=True,
            json_encoder=WeaveJSONEncoder,
        )
    hander.setFormatter(formatter)
    hander.setLevel(level)


_LOGGING_CONFIGURED = False


def enable_stream_logging(
    logger: typing.Optional[logging.Logger] = None,
    wsgi_stream_settings: typing.Optional[LogSettings] = None,
    pid_logfile_settings: typing.Optional[LogSettings] = None,
    server_logfile_settings: typing.Optional[LogSettings] = None,
) -> None:
    global _LOGGING_CONFIGURED
    _LOGGING_CONFIGURED = True

    handler: logging.Handler
    logger = logger or logging.getLogger("root")

    if wsgi_stream_settings is not None:
        handler = logging.StreamHandler(wsgi_errors_stream)  # type: ignore
        setup_handler(handler, wsgi_stream_settings)
        logger.addHandler(handler)

    if pid_logfile_settings is not None:
        log_filename = default_log_filename()
        if log_filename:

            handler = WatchedFileHandler(log_filename, mode="w")
            setup_handler(handler, pid_logfile_settings)
            logger.addHandler(handler)

    if server_logfile_settings is not None:
        log_filename = get_logfile_path(f"server.log")
        if log_filename:
            handler = logging.FileHandler(log_filename, mode="w")
            setup_handler(handler, server_logfile_settings)
            logger.addHandler(handler)


def configure_logger() -> None:
    if _LOGGING_CONFIGURED:
        return
    # Disable ddtrace logs, not sure why they're turned on.
    ddtrace_logs = logging.getLogger("ddtrace")
    ddtrace_logs.setLevel(logging.ERROR)

    logger = logging.getLogger("root")
    logger.setLevel(env_log_level())

    # Remove StreamHandler from the root logger to avoid stdout logging
    for handler in logger.handlers:
        if isinstance(handler, logging.StreamHandler):
            logger.removeHandler(handler)

    dd_env = os.getenv("DD_ENV")
    enable_datadog = dd_env
    if not enable_datadog:
        # This is the standard path for users.
        if os.getenv("WEAVE_SERVER_ENABLE_LOGGING"):
            # WEAVE_SERVER_ENABLE_LOGGING forces the logs to go to the wsgi
            # stream which will go to the console. We set this flag in our
            # server start scripts, so that if you run the server in its own
            # terminal, you get the logs.
            enable_stream_logging(
                logger,
                wsgi_stream_settings=LogSettings(LogFormat.PRETTY, "INFO"),
                pid_logfile_settings=LogSettings(LogFormat.PRETTY, "INFO"),
            )
        else:
            # This is the default case. Log to a file for this process, but
            # do not write to standard out/error. This is important because
            # when you run Weave in a notebook, it'll create a server, but
            # we don't want the logs to show up in the notebook.
            enable_stream_logging(
                logger,
                pid_logfile_settings=LogSettings(LogFormat.PRETTY, "INFO"),
            )
    else:
        if dd_env == "ci":
            # CI expects logs in the pid logfile
            enable_stream_logging(
                logger,
                wsgi_stream_settings=LogSettings(LogFormat.PRETTY, "INFO"),
                pid_logfile_settings=LogSettings(LogFormat.PRETTY, "INFO"),
            )
        elif environment.wandb_production():
            # Only log in the datadog format to the wsgi stream
            enable_stream_logging(
                logger,
                wsgi_stream_settings=LogSettings(LogFormat.DATADOG, "DEBUG"),
            )
        else:
            # Otherwise this is dev mode with datadog logging turned on.
            # Log to standard out and a known filename that the datadog
            # agent can watch.
            enable_stream_logging(
                logger,
                wsgi_stream_settings=LogSettings(LogFormat.PRETTY, "DEBUG"),
                server_logfile_settings=LogSettings(LogFormat.DATADOG, "DEBUG"),
            )<|MERGE_RESOLUTION|>--- conflicted
+++ resolved
@@ -107,8 +107,6 @@
         print_handlers(logger)
 
 
-<<<<<<< HEAD
-=======
 class WeaveJSONEncoder(jsonlogger.JsonEncoder):
     def default(self, obj: typing.Any) -> typing.Any:
         if obj is None:
@@ -117,7 +115,6 @@
         return super().default(obj)
 
 
->>>>>>> d4a1a48e
 def setup_handler(hander: logging.Handler, settings: LogSettings) -> None:
     level = logging.getLevelName(settings.level)
     formatter = logging.Formatter(default_log_format)
